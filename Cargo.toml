--- conflicted
+++ resolved
@@ -2,11 +2,7 @@
 authors = ["Andrei Nesterov <ae.nesterov@gmail.com>"]
 edition = "2018"
 name = "conference"
-<<<<<<< HEAD
-version = "0.6.56"
-=======
-version = "0.6.57"
->>>>>>> a09bc287
+version = "0.6.58"
 
 [dependencies]
 anyhow = "1"
@@ -20,6 +16,7 @@
 diesel-derive-enum = { version = "1", features = ["postgres"] }
 diesel-derive-newtype = "0.1"
 dyn-clone = "1.0.10"
+either = "1.7"
 enum-iterator = "0.7"
 futures = "0.3"
 futures-channel = "0.3"
@@ -69,11 +66,6 @@
 tracing-subscriber = "0.2"
 uuid = { version = "0.8", features = ["v4", "serde"] }
 webrtc-sdp = "0.3"
-<<<<<<< HEAD
-=======
-lazy_static = "1.4.0"
-either = "1.7"
->>>>>>> a09bc287
 
 [features]
 local_ip = ["local-ip-address"]
