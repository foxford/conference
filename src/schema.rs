--- conflicted
+++ resolved
@@ -94,12 +94,9 @@
         backend_id -> Nullable<Agent_id>,
         rtc_sharing_policy -> Rtc_sharing_policy,
         classroom_id -> Nullable<Uuid>,
-<<<<<<< HEAD
         host -> Nullable<Agent_id>,
         timeouted -> Bool,
-=======
         closed_by -> Nullable<Agent_id>,
->>>>>>> b66b677d
     }
 }
 
