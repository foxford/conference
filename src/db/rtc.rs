use chrono::serde::ts_seconds;
use chrono::{DateTime, Utc};
use diesel::{pg::PgConnection, result::Error};
use serde_derive::{Deserialize, Serialize};
use svc_agent::AgentId;
use uuid::Uuid;

use super::room::Object as Room;
use crate::schema::rtc;

////////////////////////////////////////////////////////////////////////////////

#[derive(Debug, Serialize, Deserialize, Identifiable, Queryable, QueryableByName, Associations)]
#[belongs_to(Room, foreign_key = "room_id")]
#[table_name = "rtc"]
pub(crate) struct Object {
    id: Uuid,
    #[serde(skip_serializing_if = "Option::is_none")]
    state: Option<RtcState>,
    room_id: Uuid,
    #[serde(with = "ts_seconds")]
    created_at: DateTime<Utc>,
}

impl Object {
    pub(crate) fn id(&self) -> Uuid {
        self.id
    }

    pub(crate) fn room_id(&self) -> Uuid {
        self.room_id
    }
}

////////////////////////////////////////////////////////////////////////////////

#[derive(Debug, Clone, Deserialize, Serialize, FromSqlRow, AsExpression)]
#[sql_type = "sql::Rtc_state"]
pub(crate) struct RtcState {
    label: String,
    #[serde(skip_serializing_if = "Option::is_none")]
    sent_by: Option<AgentId>,
    #[serde(skip_serializing_if = "Option::is_none")]
    #[serde(serialize_with = "crate::serde::ts_seconds_option")]
    sent_at: Option<DateTime<Utc>>,
}

impl RtcState {
    pub(crate) fn new(
        label: &str,
        sent_by: Option<AgentId>,
        sent_at: Option<DateTime<Utc>>,
    ) -> Self {
        Self {
            label: label.to_owned(),
            sent_by,
            sent_at,
        }
    }
}

////////////////////////////////////////////////////////////////////////////////

pub(crate) struct FindQuery {
    id: Option<Uuid>,
}

impl FindQuery {
    pub(crate) fn new() -> Self {
        Self { id: None }
    }

    pub(crate) fn id(mut self, id: Uuid) -> Self {
        self.id = Some(id);
        self
    }

    pub(crate) fn execute(&self, conn: &PgConnection) -> Result<Option<Object>, Error> {
        use diesel::prelude::*;

        match self.id {
            Some(rtc_id) => rtc::table.find(rtc_id).get_result(conn).optional(),
            _ => Err(Error::QueryBuilderError(
                "id or stored are required parameters of the query".into(),
            )),
        }
    }
}

////////////////////////////////////////////////////////////////////////////////

pub(crate) struct ListQuery {
    room_id: Option<Uuid>,
    offset: Option<i64>,
    limit: Option<i64>,
}

impl ListQuery {
    pub(crate) fn new() -> Self {
        Self {
            room_id: None,
            offset: None,
            limit: None,
        }
    }

    pub(crate) fn from_options(
        room_id: Option<Uuid>,
        offset: Option<i64>,
        limit: Option<i64>,
    ) -> Self {
        Self {
            room_id: room_id,
            offset: offset,
            limit: limit,
        }
    }

    pub(crate) fn room_id(self, room_id: Uuid) -> Self {
        Self {
            room_id: Some(room_id),
            offset: self.offset,
            limit: self.limit,
        }
    }

    pub(crate) fn offset(self, offset: i64) -> Self {
        Self {
            room_id: self.room_id,
            offset: Some(offset),
            limit: self.limit,
        }
    }

    pub(crate) fn limit(self, limit: i64) -> Self {
        Self {
            room_id: self.room_id,
            offset: self.offset,
            limit: Some(limit),
        }
    }

    pub(crate) fn execute(&self, conn: &PgConnection) -> Result<Vec<Object>, Error> {
        use diesel::prelude::*;

        let mut q = rtc::table.into_boxed();
        if let Some(room_id) = self.room_id {
            q = q.filter(rtc::room_id.eq(room_id));
        }
        if let Some(offset) = self.offset {
            q = q.offset(offset);
        }
        if let Some(limit) = self.limit {
            q = q.limit(limit);
        }
        q.order_by(rtc::created_at).get_results(conn)
    }
}

////////////////////////////////////////////////////////////////////////////////

#[derive(Debug, Insertable)]
#[table_name = "rtc"]
pub(crate) struct InsertQuery {
    id: Option<Uuid>,
    room_id: Uuid,
}

impl InsertQuery {
    pub(crate) fn new(room_id: Uuid) -> Self {
        Self { id: None, room_id }
    }

    pub(crate) fn execute(&self, conn: &PgConnection) -> Result<Object, Error> {
        use crate::schema::rtc::dsl::rtc;
        use diesel::RunQueryDsl;

        diesel::insert_into(rtc).values(self).get_result(conn)
    }
}

////////////////////////////////////////////////////////////////////////////////

#[derive(Debug, Identifiable, AsChangeset)]
#[table_name = "rtc"]
pub(crate) struct UpdateQuery<'a> {
    id: Uuid,
    state: Option<&'a RtcState>,
}

impl<'a> UpdateQuery<'a> {
    pub(crate) fn new(id: Uuid) -> Self {
        Self { id, state: None }
    }

    pub(crate) fn state(mut self, state: &'a RtcState) -> Self {
        self.state = Some(state);
        self
    }

    pub(crate) fn execute(&self, conn: &PgConnection) -> Result<Object, Error> {
        use diesel::prelude::*;

        diesel::update(self).set(self).get_result(conn)
    }
}

////////////////////////////////////////////////////////////////////////////////

<<<<<<< HEAD
pub(crate) fn update_state(id: Uuid, conn: &PgConnection) -> Result<Object, Error> {
=======
pub(crate) fn update_state(
    id: &Uuid,
    agent_id: &AgentId,
    conn: &PgConnection,
) -> Result<Object, Error> {
>>>>>>> ee0bda75
    use diesel::prelude::*;

    let q = format!(
        "update rtc set state.sent_at = now() where id = '{id}' ::uuid and (state).sent_by = '(\"({agent_label},{audience})\",\"{label}\")' ::agent_id returning *",
        id = id,
        label = agent_id.label(),
        audience = agent_id.account_id().audience(),
        agent_label = agent_id.account_id().label(),
    );
    diesel::sql_query(q).get_result(conn)
}

// NOTE: erase all state fields but 'label' in order to be able to recognize a previously created rtc
pub(crate) fn delete_state(
    id: Uuid,
    agent_id: &AgentId,
    conn: &PgConnection,
) -> Result<Object, Error> {
    use diesel::prelude::*;

    let q = format!(
        "update rtc set state.sent_by = null, state.sent_at = null where id = '{id}' ::uuid and (state).sent_by = '(\"({agent_label},{audience})\",\"{label}\")' ::agent_id returning *",
        id = id,
        label = agent_id.label(),
        audience = agent_id.account_id().audience(),
        agent_label = agent_id.account_id().label(),
    );
    diesel::sql_query(q).get_result(conn)
}

////////////////////////////////////////////////////////////////////////////////

pub mod sql {

    use chrono::{DateTime, Utc};
    use diesel::deserialize::{self, FromSql};
    use diesel::pg::Pg;
    use diesel::serialize::{self, Output, ToSql, WriteTuple};
    use diesel::sql_types::{Nullable, Record, Text, Timestamptz};
    use std::io::Write;
    use svc_agent::sql::Agent_id;
    use svc_agent::AgentId;

    use super::RtcState;

    #[derive(SqlType, QueryId)]
    #[postgres(type_name = "rtc_state")]
    #[allow(non_camel_case_types)]
    pub struct Rtc_state;

    impl ToSql<Rtc_state, Pg> for RtcState {
        fn to_sql<W: Write>(&self, out: &mut Output<W, Pg>) -> serialize::Result {
            WriteTuple::<(Text, Nullable<Agent_id>, Nullable<Timestamptz>)>::write_tuple(
                &(&self.label, &self.sent_by, &self.sent_at),
                out,
            )
        }
    }

    impl FromSql<Rtc_state, Pg> for RtcState {
        fn from_sql(bytes: Option<&[u8]>) -> deserialize::Result<Self> {
            let (label, sent_by, sent_at): (String, Option<AgentId>, Option<DateTime<Utc>>) =
                FromSql::<Record<(Text, Nullable<Agent_id>, Nullable<Timestamptz>)>, Pg>::from_sql(
                    bytes,
                )?;
            Ok(RtcState::new(&label, sent_by, sent_at))
        }
    }

}<|MERGE_RESOLUTION|>--- conflicted
+++ resolved
@@ -207,15 +207,11 @@
 
 ////////////////////////////////////////////////////////////////////////////////
 
-<<<<<<< HEAD
-pub(crate) fn update_state(id: Uuid, conn: &PgConnection) -> Result<Object, Error> {
-=======
 pub(crate) fn update_state(
     id: &Uuid,
     agent_id: &AgentId,
     conn: &PgConnection,
 ) -> Result<Object, Error> {
->>>>>>> ee0bda75
     use diesel::prelude::*;
 
     let q = format!(
