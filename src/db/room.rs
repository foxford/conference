use std::{fmt, ops::Bound};

use chrono::{serde::ts_seconds, DateTime, Utc};
use diesel::{pg::PgConnection, result::Error};
use diesel_derive_enum::DbEnum;
use serde::{Deserialize, Serialize};
use serde_json::Value as JsonValue;
use svc_agent::AgentId;
use uuid::Uuid;

use crate::{
    backend::janus::JANUS_API_VERSION,
    db::{
        self,
        janus_backend::Object as JanusBackend,
        recording::{Object as Recording, Status as RecordingStatus},
        rtc::SharingPolicy as RtcSharingPolicy,
    },
    schema::{janus_backend, recording, room, rtc},
};
use derive_more::{Display, FromStr};
use diesel_derive_newtype::DieselNewType;

////////////////////////////////////////////////////////////////////////////////

pub type Time = (Bound<DateTime<Utc>>, Bound<DateTime<Utc>>);

type AllColumns = (
    room::id,
    room::time,
    room::audience,
    room::created_at,
    room::backend,
    room::reserve,
    room::tags,
    room::backend_id,
    room::rtc_sharing_policy,
    room::classroom_id,
<<<<<<< HEAD
    room::host,
    room::timeouted,
=======
    room::closed_by,
>>>>>>> b66b677d
);

const ALL_COLUMNS: AllColumns = (
    room::id,
    room::time,
    room::audience,
    room::created_at,
    room::backend,
    room::reserve,
    room::tags,
    room::backend_id,
    room::rtc_sharing_policy,
    room::classroom_id,
<<<<<<< HEAD
    room::host,
    room::timeouted,
=======
    room::closed_by,
>>>>>>> b66b677d
);

////////////////////////////////////////////////////////////////////////////////

#[derive(
    Debug, Deserialize, Serialize, Display, Copy, Clone, DieselNewType, Hash, PartialEq, Eq, FromStr,
)]
pub struct Id(Uuid);

impl Id {
    pub fn random() -> Self {
        Id(Uuid::new_v4())
    }
}

// Deprecated in favor of `crate::db::rtc::SharingPolicy`.
#[derive(Clone, Copy, Debug, DbEnum, Deserialize, Serialize, PartialEq)]
#[serde(rename_all = "lowercase")]
#[DieselType = "Room_backend"]
// This is not just `Backend` because of clash with `diesel::backend::Backend`.
pub enum RoomBackend {
    None,
    Janus,
}

impl fmt::Display for RoomBackend {
    fn fmt(&self, f: &mut fmt::Formatter) -> fmt::Result {
        let serialized = serde_json::to_string(self).map_err(|_| fmt::Error)?;
        write!(f, "{}", serialized)
    }
}

impl From<RtcSharingPolicy> for RoomBackend {
    fn from(rtc_sharing_policy: RtcSharingPolicy) -> Self {
        match rtc_sharing_policy {
            RtcSharingPolicy::Shared => Self::Janus,
            _ => Self::None,
        }
    }
}

impl From<RoomBackend> for RtcSharingPolicy {
    fn from(val: RoomBackend) -> Self {
        match val {
            RoomBackend::None => RtcSharingPolicy::None,
            RoomBackend::Janus => RtcSharingPolicy::Shared,
        }
    }
}

////////////////////////////////////////////////////////////////////////////////

#[derive(
    Clone, Debug, Deserialize, Serialize, Identifiable, Queryable, QueryableByName, Associations,
)]
#[belongs_to(JanusBackend, foreign_key = "backend_id")]
#[table_name = "room"]
pub struct Object {
    id: Id,
    #[serde(with = "crate::serde::ts_seconds_bound_tuple")]
    time: Time,
    audience: String,
    #[serde(with = "ts_seconds")]
    created_at: DateTime<Utc>,
    backend: RoomBackend,
    #[serde(skip_serializing_if = "Option::is_none")]
    reserve: Option<i32>,
    tags: JsonValue,
    #[serde(skip_serializing_if = "Option::is_none")]
    backend_id: Option<AgentId>,
    rtc_sharing_policy: RtcSharingPolicy,
    classroom_id: Option<Uuid>,
<<<<<<< HEAD
    host: Option<AgentId>,
    timeouted: bool,
=======
    closed_by: Option<AgentId>,
>>>>>>> b66b677d
}

impl Object {
    pub fn audience(&self) -> &str {
        &self.audience
    }

    pub fn id(&self) -> Id {
        self.id
    }

    pub fn time(&self) -> &Time {
        &self.time
    }

    pub fn reserve(&self) -> Option<i32> {
        self.reserve
    }

    pub fn is_closed(&self) -> bool {
        match self.time.1 {
            Bound::Included(t) => t < Utc::now(),
            Bound::Excluded(t) => t <= Utc::now(),
            Bound::Unbounded => false,
        }
    }

    pub fn tags(&self) -> &JsonValue {
        &self.tags
    }

    pub fn backend_id(&self) -> Option<&AgentId> {
        self.backend_id.as_ref()
    }

    pub fn rtc_sharing_policy(&self) -> RtcSharingPolicy {
        self.rtc_sharing_policy
    }

    pub fn classroom_id(&self) -> Option<Uuid> {
        self.classroom_id
    }

    pub fn host(&self) -> Option<&AgentId> {
        self.host.as_ref()
    }

    pub fn timeouted(&self) -> bool {
        self.timeouted
    }
}

////////////////////////////////////////////////////////////////////////////////

pub trait FindQueryable {
    fn execute(&self, conn: &PgConnection) -> Result<Option<Object>, Error>;
}

#[derive(Debug)]
pub struct FindQuery {
    id: Id,
}

impl FindQuery {
    pub fn new(id: Id) -> Self {
        Self { id }
    }
}

impl FindQueryable for FindQuery {
    fn execute(&self, conn: &PgConnection) -> Result<Option<Object>, Error> {
        use diesel::prelude::*;

        room::table
            .filter(room::id.eq(self.id))
            .get_result(conn)
            .optional()
    }
}

#[derive(Debug)]
pub struct FindByRtcIdQuery {
    rtc_id: db::rtc::Id,
}

impl FindByRtcIdQuery {
    pub fn new(rtc_id: db::rtc::Id) -> Self {
        Self { rtc_id }
    }
}

impl FindQueryable for FindByRtcIdQuery {
    fn execute(&self, conn: &PgConnection) -> Result<Option<Object>, Error> {
        use diesel::prelude::*;

        room::table
            .inner_join(rtc::table)
            .filter(rtc::id.eq(self.rtc_id))
            .select(ALL_COLUMNS)
            .get_result(conn)
            .optional()
    }
}

////////////////////////////////////////////////////////////////////////////////

// Filtering out rooms with every recording ready using left and inner joins
// and condition that recording.rtc_id is null. In diagram below room1
// and room3 will be selected (room1 - there's one recording that is not
// ready, room3 - there's no ready recordings at all).
// room1 | rtc1 | null           room1 | null | null
// room1 | rtc2 | recording1  -> room1 | rtc2 | recording1
// room2 | rtc3 | recording2     room2 | rtc3 | recording2
// room3 | rtc4 | null           room3 | null | null
pub fn finished_with_in_progress_recordings(
    conn: &PgConnection,
    maybe_group: Option<&str>,
) -> Result<Vec<(Object, Recording, JanusBackend)>, Error> {
    use diesel::{dsl::sql, prelude::*};

    let query = room::table
        .inner_join(rtc::table.inner_join(recording::table))
        .inner_join(janus_backend::table.on(janus_backend::id.nullable().eq(room::backend_id)))
        .filter(
            room::rtc_sharing_policy.eq_any(&[RtcSharingPolicy::Shared, RtcSharingPolicy::Owned]),
        )
        .filter(janus_backend::api_version.eq(JANUS_API_VERSION))
        .filter(sql("upper(\"room\".\"time\") < now()"))
        .filter(recording::status.eq(RecordingStatus::InProgress))
        .select((
            self::ALL_COLUMNS,
            super::recording::ALL_COLUMNS,
            super::janus_backend::ALL_COLUMNS,
        ));

    if let Some(group) = maybe_group {
        query
            .filter(
                janus_backend::group
                    .eq(group)
                    .or(janus_backend::group.is_null()),
            )
            .load(conn)
    } else {
        query.load(conn)
    }
}

////////////////////////////////////////////////////////////////////////////////

#[derive(Debug, Insertable)]
#[table_name = "room"]
pub struct InsertQuery<'a> {
    time: Time,
    audience: &'a str,
    backend: RoomBackend,
    reserve: Option<i32>,
    tags: Option<&'a JsonValue>,
    backend_id: Option<&'a AgentId>,
    rtc_sharing_policy: RtcSharingPolicy,
    classroom_id: Option<Uuid>,
}

impl<'a> InsertQuery<'a> {
    pub fn new(time: Time, audience: &'a str, rtc_sharing_policy: RtcSharingPolicy) -> Self {
        Self {
            time,
            audience,
            backend: rtc_sharing_policy.into(),
            reserve: None,
            tags: None,
            backend_id: None,
            rtc_sharing_policy,
            classroom_id: None,
        }
    }

    pub fn reserve(self, value: i32) -> Self {
        Self {
            reserve: Some(value),
            ..self
        }
    }

    pub fn tags(self, value: &'a JsonValue) -> Self {
        Self {
            tags: Some(value),
            ..self
        }
    }

    #[cfg(test)]
    pub fn backend_id(self, backend_id: &'a AgentId) -> Self {
        Self {
            backend_id: Some(backend_id),
            ..self
        }
    }

    pub fn classroom_id(self, classroom_id: Uuid) -> Self {
        Self {
            classroom_id: Some(classroom_id),
            ..self
        }
    }

    pub fn execute(&self, conn: &PgConnection) -> Result<Object, Error> {
        use crate::schema::room::dsl::room;
        use diesel::RunQueryDsl;

        diesel::insert_into(room).values(self).get_result(conn)
    }
}

////////////////////////////////////////////////////////////////////////////////

#[derive(Debug, Identifiable, AsChangeset)]
#[table_name = "room"]
pub struct UpdateQuery<'a> {
    id: Id,
    time: Option<Time>,
    reserve: Option<Option<i32>>,
    tags: Option<JsonValue>,
    backend_id: Option<&'a AgentId>,
    classroom_id: Option<Uuid>,
    host: Option<&'a AgentId>,
    timeouted: Option<bool>,
}

impl<'a> UpdateQuery<'a> {
    pub fn new(id: Id) -> Self {
        Self {
            id,
            backend_id: Default::default(),
            time: Default::default(),
            reserve: Default::default(),
            tags: Default::default(),
            classroom_id: Default::default(),
            host: Default::default(),
            timeouted: Default::default(),
        }
    }

    pub fn time(self, time: Option<Time>) -> Self {
        Self { time, ..self }
    }

    pub fn timeouted(self) -> Self {
        Self {
            timeouted: Some(true),
            ..self
        }
    }

    pub fn reserve(self, reserve: Option<Option<i32>>) -> Self {
        Self { reserve, ..self }
    }

    pub fn tags(self, tags: Option<JsonValue>) -> Self {
        Self { tags, ..self }
    }

    pub fn backend_id(self, backend_id: Option<&'a AgentId>) -> Self {
        Self { backend_id, ..self }
    }

    pub fn classroom_id(self, classroom_id: Option<Uuid>) -> Self {
        Self {
            classroom_id,
            ..self
        }
    }

    pub fn host(self, host: Option<&'a AgentId>) -> Self {
        Self { host, ..self }
    }

    pub fn execute(&self, conn: &PgConnection) -> Result<Object, Error> {
        use diesel::prelude::*;

        diesel::update(self).set(self).get_result(conn)
    }
}

pub fn set_closed_by(room_id: Id, agent: &AgentId, conn: &PgConnection) -> Result<Object, Error> {
    use diesel::prelude::*;
    diesel::update(room::table.filter(room::id.eq(room_id)))
        .set(room::closed_by.eq(agent))
        .get_result(conn)
}

////////////////////////////////////////////////////////////////////////////////

#[cfg(test)]
mod tests {
    mod finished_with_in_progress_recordings {
        use super::super::*;
        use crate::{
            backend::janus::client::{HandleId, SessionId},
            test_helpers::{prelude::*, test_deps::LocalDeps},
        };

        #[test]
        fn selects_appropriate_backend() {
            let local_deps = LocalDeps::new();
            let postgres = local_deps.run_postgres();
            let db = TestDb::with_local_postgres(&postgres);

            let pool = db.connection_pool();
            let conn = pool.get().expect("Failed to get db connection");

            let backend1 = shared_helpers::insert_janus_backend(
                &conn,
                "test",
                SessionId::random(),
                HandleId::random(),
            );
            let backend2 = shared_helpers::insert_janus_backend(
                &conn,
                "test",
                SessionId::random(),
                HandleId::random(),
            );

            let room1 = shared_helpers::insert_closed_room_with_backend_id(&conn, backend1.id());
            let room2 = shared_helpers::insert_closed_room_with_backend_id(&conn, backend2.id());

            // this room will have rtc but no rtc_stream simulating the case when janus_backend was removed
            // (for example crashed) and via cascade removed all streams hosted on it
            //
            // it should not appear in query result and it should not result in query Err
            let backend3_id = TestAgent::new("alpha", "janus3", SVC_AUDIENCE);

            let room3 =
                shared_helpers::insert_closed_room_with_backend_id(&conn, backend3_id.agent_id());

            let rtc1 = shared_helpers::insert_rtc_with_room(&conn, &room1);
            let rtc2 = shared_helpers::insert_rtc_with_room(&conn, &room2);
            let _rtc3 = shared_helpers::insert_rtc_with_room(&conn, &room3);

            shared_helpers::insert_recording(&conn, &rtc1);
            shared_helpers::insert_recording(&conn, &rtc2);

            let rooms = finished_with_in_progress_recordings(&conn, None)
                .expect("finished_with_in_progress_recordings call failed");

            assert_eq!(rooms.len(), 2);

            // order of rooms is not specified so we check that its [(room1, _, backend1), (room2, _, backend2)] in any order
            if rooms[0].0.id() == room1.id() {
                assert_eq!(rooms[0].0.id(), room1.id());
                assert_eq!(rooms[0].2.id(), backend1.id());
                assert_eq!(rooms[1].0.id(), room2.id());
                assert_eq!(rooms[1].2.id(), backend2.id());
            } else {
                assert_eq!(rooms[1].0.id(), room1.id());
                assert_eq!(rooms[1].2.id(), backend1.id());
                assert_eq!(rooms[0].0.id(), room2.id());
                assert_eq!(rooms[0].2.id(), backend2.id());
            }
        }

        #[test]
        fn selects_appropriate_backend_by_group() {
            let local_deps = LocalDeps::new();
            let postgres = local_deps.run_postgres();
            let db = TestDb::with_local_postgres(&postgres);

            let pool = db.connection_pool();
            let conn = pool.get().expect("Failed to get db connection");

            let backend1 = shared_helpers::insert_janus_backend_with_group(
                &conn,
                "test",
                SessionId::random(),
                HandleId::random(),
                "webinar",
            );
            let backend2 = shared_helpers::insert_janus_backend_with_group(
                &conn,
                "test",
                SessionId::random(),
                HandleId::random(),
                "minigroup",
            );

            let room1 = shared_helpers::insert_closed_room_with_backend_id(&conn, backend1.id());
            let room2 = shared_helpers::insert_closed_room_with_backend_id(&conn, backend2.id());

            let rtc1 = shared_helpers::insert_rtc_with_room(&conn, &room1);
            let rtc2 = shared_helpers::insert_rtc_with_room(&conn, &room2);

            shared_helpers::insert_recording(&conn, &rtc1);
            shared_helpers::insert_recording(&conn, &rtc2);

            let rooms = finished_with_in_progress_recordings(&conn, Some("minigroup"))
                .expect("finished_with_in_progress_recordings call failed");

            assert_eq!(rooms.len(), 1);
            assert_eq!(rooms[0].0.id(), room2.id());
        }
    }
}<|MERGE_RESOLUTION|>--- conflicted
+++ resolved
@@ -36,12 +36,9 @@
     room::backend_id,
     room::rtc_sharing_policy,
     room::classroom_id,
-<<<<<<< HEAD
     room::host,
     room::timeouted,
-=======
     room::closed_by,
->>>>>>> b66b677d
 );
 
 const ALL_COLUMNS: AllColumns = (
@@ -55,12 +52,9 @@
     room::backend_id,
     room::rtc_sharing_policy,
     room::classroom_id,
-<<<<<<< HEAD
     room::host,
     room::timeouted,
-=======
     room::closed_by,
->>>>>>> b66b677d
 );
 
 ////////////////////////////////////////////////////////////////////////////////
@@ -133,12 +127,9 @@
     backend_id: Option<AgentId>,
     rtc_sharing_policy: RtcSharingPolicy,
     classroom_id: Option<Uuid>,
-<<<<<<< HEAD
     host: Option<AgentId>,
     timeouted: bool,
-=======
     closed_by: Option<AgentId>,
->>>>>>> b66b677d
 }
 
 impl Object {
