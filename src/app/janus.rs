use failure::{format_err, Error};
use serde_derive::{Deserialize, Serialize};
use serde_json::Value as JsonValue;
use svc_agent::mqtt::compat::{into_event, IncomingEnvelope, IntoEnvelope};
use svc_agent::mqtt::{
    Agent, IncomingRequestProperties, OutgoingRequest, OutgoingRequestProperties,
    OutgoingResponseStatus, Publish,
};
use svc_agent::{Addressable, AgentId, Destination};
use uuid::Uuid;

use crate::backend::janus::{
    CreateHandleRequest, CreateSessionRequest, ErrorResponse, IncomingMessage, MessageRequest,
    TrickleRequest,
};
use crate::db::{
    janus_handle_shadow, janus_session_shadow, location, recording, room, rtc, ConnectionPool,
};
use crate::util::{from_base64, to_base64};

////////////////////////////////////////////////////////////////////////////////

const IGNORE: &str = "ignore";

////////////////////////////////////////////////////////////////////////////////

#[derive(Debug, Deserialize, Serialize)]
pub(crate) enum Transaction {
    CreateSession(CreateSessionTransaction),
    CreateHandle(CreateHandleTransaction),
    CreateStream(CreateStreamTransaction),
    ReadStream(ReadStreamTransaction),
    UploadStream(UploadStreamTransaction),
    Trickle(TrickleTransaction),
}

////////////////////////////////////////////////////////////////////////////////

#[derive(Debug, Deserialize, Serialize)]
pub(crate) struct CreateSessionTransaction {
    reqp: IncomingRequestProperties,
    rtc_id: Uuid,
}

impl CreateSessionTransaction {
    pub(crate) fn new(reqp: IncomingRequestProperties, rtc_id: Uuid) -> Self {
        Self { reqp, rtc_id }
    }
}

pub(crate) fn create_session_request<A>(
    reqp: IncomingRequestProperties,
    rtc_id: Uuid,
    to: &A,
) -> Result<OutgoingRequest<CreateSessionRequest>, Error>
where
    A: Addressable,
{
    let transaction = Transaction::CreateSession(CreateSessionTransaction::new(reqp, rtc_id));
    let payload = CreateSessionRequest::new(&to_base64(&transaction)?);
<<<<<<< HEAD
    let props = OutgoingRequestProperties::new(
        "janus_session.create".to_owned(),
        String::new(),
        String::new(),
        None,
    );
=======
    let props = OutgoingRequestProperties::new("janus_session.create", IGNORE, IGNORE);
>>>>>>> 07cda4f4
    Ok(OutgoingRequest::unicast(payload, props, to))
}

////////////////////////////////////////////////////////////////////////////////

#[derive(Debug, Deserialize, Serialize)]
pub(crate) struct CreateHandleTransaction {
    reqp: IncomingRequestProperties,
    rtc_id: Uuid,
    session_id: i64,
}

impl CreateHandleTransaction {
    pub(crate) fn new(reqp: IncomingRequestProperties, rtc_id: Uuid, session_id: i64) -> Self {
        Self {
            reqp,
            rtc_id,
            session_id,
        }
    }
}

pub(crate) fn create_handle_request<A>(
    reqp: IncomingRequestProperties,
    rtc_id: Uuid,
    session_id: i64,
    to: &A,
) -> Result<OutgoingRequest<CreateHandleRequest>, Error>
where
    A: Addressable,
{
    let transaction =
        Transaction::CreateHandle(CreateHandleTransaction::new(reqp, rtc_id, session_id));
    let payload = CreateHandleRequest::new(
        &to_base64(&transaction)?,
        session_id,
        "janus.plugin.conference",
    );
<<<<<<< HEAD
    let props = OutgoingRequestProperties::new(
        "janus_handle.create".to_owned(),
        String::new(),
        String::new(),
        None,
    );
=======
    let props = OutgoingRequestProperties::new("janus_handle.create", IGNORE, IGNORE);
>>>>>>> 07cda4f4
    Ok(OutgoingRequest::unicast(payload, props, to))
}

////////////////////////////////////////////////////////////////////////////////

#[derive(Debug, Deserialize, Serialize)]
pub(crate) struct CreateStreamTransaction {
    reqp: IncomingRequestProperties,
}

impl CreateStreamTransaction {
    pub(crate) fn new(reqp: IncomingRequestProperties) -> Self {
        Self { reqp }
    }
}

#[derive(Debug, Deserialize, Serialize)]
pub(crate) struct CreateStreamRequestBody {
    method: &'static str,
    id: Uuid,
}

impl CreateStreamRequestBody {
    pub(crate) fn new(id: Uuid) -> Self {
        Self {
            method: "stream.create",
            id,
        }
    }
}

pub(crate) fn create_stream_request<A>(
    reqp: IncomingRequestProperties,
    session_id: i64,
    handle_id: i64,
    rtc_id: Uuid,
    jsep: JsonValue,
    to: &A,
) -> Result<OutgoingRequest<MessageRequest>, Error>
where
    A: Addressable,
{
    let transaction = Transaction::CreateStream(CreateStreamTransaction::new(reqp));
    let body = CreateStreamRequestBody::new(rtc_id);
    let payload = MessageRequest::new(
        &to_base64(&transaction)?,
        session_id,
        handle_id,
        serde_json::to_value(&body)?,
        Some(jsep),
    );
<<<<<<< HEAD
    let props = OutgoingRequestProperties::new(
        "janus_conference_stream.create".to_owned(),
        String::new(),
        String::new(),
        None,
    );
=======
    let props = OutgoingRequestProperties::new("janus_conference_stream.create", IGNORE, IGNORE);
>>>>>>> 07cda4f4
    Ok(OutgoingRequest::unicast(payload, props, to))
}

////////////////////////////////////////////////////////////////////////////////

#[derive(Debug, Deserialize, Serialize)]
pub(crate) struct ReadStreamTransaction {
    reqp: IncomingRequestProperties,
}

impl ReadStreamTransaction {
    pub(crate) fn new(reqp: IncomingRequestProperties) -> Self {
        Self { reqp }
    }
}

#[derive(Debug, Deserialize, Serialize)]
pub(crate) struct ReadStreamRequestBody {
    method: &'static str,
    id: Uuid,
}

impl ReadStreamRequestBody {
    pub(crate) fn new(id: Uuid) -> Self {
        Self {
            method: "stream.read",
            id,
        }
    }
}

pub(crate) fn read_stream_request<A>(
    reqp: IncomingRequestProperties,
    session_id: i64,
    handle_id: i64,
    rtc_id: Uuid,
    jsep: JsonValue,
    to: &A,
) -> Result<OutgoingRequest<MessageRequest>, Error>
where
    A: Addressable,
{
    let transaction = Transaction::ReadStream(ReadStreamTransaction::new(reqp));
    let body = ReadStreamRequestBody::new(rtc_id);
    let payload = MessageRequest::new(
        &to_base64(&transaction)?,
        session_id,
        handle_id,
        serde_json::to_value(&body)?,
        Some(jsep),
    );
<<<<<<< HEAD
    let props = OutgoingRequestProperties::new(
        "janus_conference_stream.create".to_owned(),
        String::new(),
        String::new(),
        None,
    );
=======
    let props = OutgoingRequestProperties::new("janus_conference_stream.create", IGNORE, IGNORE);
>>>>>>> 07cda4f4
    Ok(OutgoingRequest::unicast(payload, props, to))
}

////////////////////////////////////////////////////////////////////////////////

#[derive(Debug, Deserialize, Serialize)]
pub(crate) struct UploadStreamTransaction {
    reqp: IncomingRequestProperties,
}

impl UploadStreamTransaction {
    pub(crate) fn new(reqp: IncomingRequestProperties) -> Self {
        Self { reqp }
    }
}

#[derive(Debug, Deserialize, Serialize)]
pub(crate) struct UploadStreamRequestBody {
    method: &'static str,
    id: Uuid,
    bucket: String,
    object: String,
}

impl UploadStreamRequestBody {
    pub(crate) fn new(id: Uuid, bucket: &str, object: &str) -> Self {
        Self {
            method: "stream.upload",
            id,
            bucket: bucket.to_owned(),
            object: object.to_owned(),
        }
    }
}

pub(crate) fn upload_stream_request(
    reqp: IncomingRequestProperties,
    session_id: i64,
    handle_id: i64,
    body: UploadStreamRequestBody,
    to: AgentId,
) -> Result<OutgoingRequest<MessageRequest>, Error> {
    let transaction = Transaction::UploadStream(UploadStreamTransaction::new(reqp));
    let payload = MessageRequest::new(
        &to_base64(&transaction)?,
        session_id,
        handle_id,
        serde_json::to_value(&body)?,
        None,
    );
    let props = OutgoingRequestProperties::new(
        "janus_conference_stream.upload".to_owned(),
        String::new(),
        String::new(),
        None,
    );
    Ok(OutgoingRequest::unicast(payload, props, &to))
}

////////////////////////////////////////////////////////////////////////////////

#[derive(Debug, Deserialize, Serialize)]
pub(crate) struct TrickleTransaction {
    reqp: IncomingRequestProperties,
}

impl TrickleTransaction {
    pub(crate) fn new(reqp: IncomingRequestProperties) -> Self {
        Self { reqp }
    }
}

pub(crate) fn trickle_request<A>(
    reqp: IncomingRequestProperties,
    session_id: i64,
    handle_id: i64,
    jsep: JsonValue,
    to: &A,
) -> Result<OutgoingRequest<TrickleRequest>, Error>
where
    A: Addressable,
{
    let transaction = Transaction::Trickle(TrickleTransaction::new(reqp));
    let payload = TrickleRequest::new(&to_base64(&transaction)?, session_id, handle_id, jsep);
<<<<<<< HEAD
    let props = OutgoingRequestProperties::new(
        "janus_trickle.create".to_owned(),
        String::new(),
        String::new(),
        None,
    );
=======
    let props = OutgoingRequestProperties::new("janus_trickle.create", IGNORE, IGNORE);
>>>>>>> 07cda4f4
    Ok(OutgoingRequest::unicast(payload, props, to))
}

////////////////////////////////////////////////////////////////////////////////

pub(crate) struct State {
    db: ConnectionPool,
}

impl State {
    pub(crate) fn new(db: ConnectionPool) -> Self {
        Self { db }
    }
}

pub(crate) fn handle_message(tx: &mut Agent, bytes: &[u8], janus: &State) -> Result<(), Error> {
    let envelope = serde_json::from_slice::<IncomingEnvelope>(bytes)?;
    let message = into_event::<IncomingMessage>(envelope)?;
    match message.payload() {
        IncomingMessage::Success(ref inresp) => {
            match from_base64::<Transaction>(&inresp.transaction())? {
                // Session has been created
                Transaction::CreateSession(tn) => {
                    // Creating a shadow of Janus Gateway Session
                    let location_id = message.properties().as_agent_id();
                    let session_id = inresp.data().id();
                    let conn = janus.db.get()?;
                    let _ =
                        janus_session_shadow::InsertQuery::new(tn.rtc_id, session_id, location_id)
                            .execute(&conn)?;

                    let req = create_handle_request(tn.reqp, tn.rtc_id, session_id, location_id)?;
                    req.into_envelope()?.publish(tx)
                }
                // Handle has been created
                Transaction::CreateHandle(tn) => {
                    let reqp = tn.reqp;
                    let agent_id = reqp.as_agent_id();
                    let rtc_id = tn.rtc_id;
                    let id = inresp.data().id();

                    // Creating a shadow of Janus Gateway Session
                    let conn = janus.db.get()?;
                    let _ = janus_handle_shadow::InsertQuery::new(id, rtc_id, &agent_id)
                        .execute(&conn)?;

                    // Returning Real-Time connection
                    let object = rtc::FindQuery::new()
                        .id(rtc_id)
                        .execute(&conn)?
                        .ok_or_else(|| format_err!("the rtc = '{}' is not found", &rtc_id))?;
                    let props = reqp.to_response(OutgoingResponseStatus::OK);
                    let resp = crate::app::rtc::ObjectResponse::unicast(object, props, agent_id);

                    resp.into_envelope()?.publish(tx)
                }
                // An unsupported incoming Success message has been received
                _ => Err(format_err!(
                    "received an unexpected Success message: {:?}",
                    inresp,
                )),
            }
        }
        IncomingMessage::Ack(ref inresp) => {
            match from_base64::<Transaction>(&inresp.transaction())? {
                // Conference Stream is being created
                Transaction::CreateStream(_tn) => Err(format_err!(
                    "received an unexpected Ack message (stream.create): {:?}",
                    inresp,
                )),
                // Trickle message has been received by Janus Gateway
                Transaction::Trickle(tn) => {
                    let resp = crate::app::signal::CreateResponse::unicast(
                        crate::app::signal::CreateResponseData::new(None),
                        tn.reqp.to_response(OutgoingResponseStatus::OK),
                        tn.reqp.as_agent_id(),
                    );

                    resp.into_envelope()?.publish(tx)
                }
                // An unsupported incoming Ack message has been received
                _ => Err(format_err!(
                    "received an unexpected Ack message: {:?}",
                    inresp,
                )),
            }
        }
        IncomingMessage::Event(ref inresp) => {
            match from_base64::<Transaction>(&inresp.transaction())? {
                // Conference Stream has been created (an answer received)
                Transaction::CreateStream(tn) => {
                    // TODO: improve error handling
                    let plugin_data = inresp.plugin().data();
                    let status = plugin_data.get("status").ok_or_else(|| {
                        format_err!(
                            "missing status in a response on method = {}, transaction = {}",
                            tn.reqp.method(),
                            inresp.transaction()
                        )
                    })?;
                    if status != 200 {
                        return Err(format_err!(
                            "error received on method = {}, transaction = {}",
                            tn.reqp.method(),
                            inresp.transaction()
                        ));
                    }

                    // Getting answer (as JSEP)
                    let jsep = inresp.jsep().ok_or_else(|| {
                        format_err!(
                            "missing jsep in a response on method = {}, transaction = {}",
                            tn.reqp.method(),
                            inresp.transaction()
                        )
                    })?;

                    let resp = crate::app::signal::CreateResponse::unicast(
                        crate::app::signal::CreateResponseData::new(Some(jsep.clone())),
                        tn.reqp.to_response(OutgoingResponseStatus::OK),
                        tn.reqp.as_agent_id(),
                    );

                    resp.into_envelope()?.publish(tx)
                }
                // Conference Stream has been read (an answer received)
                Transaction::ReadStream(tn) => {
                    // TODO: improve error handling
                    let plugin_data = inresp.plugin().data();
                    let status = plugin_data.get("status").ok_or_else(|| {
                        format_err!(
                            "missing status in a response on method = {}, transaction = {}",
                            tn.reqp.method(),
                            inresp.transaction()
                        )
                    })?;
                    if status != 200 {
                        return Err(format_err!(
                            "error received on method = {}, transaction = {}",
                            tn.reqp.method(),
                            inresp.transaction()
                        ));
                    }

                    // Getting answer (as JSEP)
                    let jsep = inresp.jsep().ok_or_else(|| {
                        format_err!(
                            "missing jsep in a response on method = {}, transaction = {}",
                            tn.reqp.method(),
                            inresp.transaction()
                        )
                    })?;

                    let resp = crate::app::signal::CreateResponse::unicast(
                        crate::app::signal::CreateResponseData::new(Some(jsep.clone())),
                        tn.reqp.to_response(OutgoingResponseStatus::OK),
                        tn.reqp.as_agent_id(),
                    );

                    resp.into_envelope()?.publish(tx)
                }
                Transaction::UploadStream(tn) => {
                    let reqp = tn.reqp;

                    let response = inresp.plugin().data();
                    let status = response.get("status").ok_or_else(|| {
                        format_err!(
                            "missing status in a response on method = {}, transaction = {}",
                            reqp.method(),
                            inresp.transaction(),
                        )
                    })?;
                    if status != 200 {
                        return Err(format_err!(
                            "error received on method = {}, transaction = {}",
                            reqp.method(),
                            inresp.transaction()
                        ));
                    }

                    let rtc_id = response
                        .get("id")
                        .ok_or_else(|| {
                            format_err!(
                                "missing rtc id in a response on method = {}, transaction = {}",
                                reqp.method(),
                                inresp.transaction()
                            )
                        })?
                        .as_str()
                        .ok_or_else(|| {
                            format_err!(
                                "rtc_id is not a string on method = {}, transaction = {}",
                                reqp.method(),
                                inresp.transaction()
                            )
                        })?;
                    let rtc_id = uuid::Uuid::parse_str(rtc_id)?;

                    let conn = janus.db.get()?;

                    let rtc = rtc::FindQuery::new()
                        .id(rtc_id)
                        .execute(&conn)?
                        .ok_or_else(|| format_err!("the rtc = '{}' is not found", &rtc_id))?;

                    let room = room::FindQuery::new()
                        .id(rtc.room_id())
                        .execute(&conn)?
                        .ok_or_else(|| {
                            format_err!("a room for rtc = '{}' is not found", &rtc.id())
                        })?;

                    // TODO: set real time intervals from Janus
                    recording::InsertQuery::new(rtc_id, Vec::new()).execute(&conn)?;

                    let store_event = super::room::upload_event(rtc, room);

                    store_event.into_envelope()?.publish(tx)
                }
                // An unsupported incoming Event message has been received
                _ => Err(format_err!(
                    "received an unexpected Event message: {:?}",
                    inresp,
                )),
            }
        }
        IncomingMessage::Error(ErrorResponse::Session(ref inresp)) => Err(format_err!(
            "received an unexpected Error message (session): {:?}",
            inresp,
        )),
        IncomingMessage::Error(ErrorResponse::Handle(ref inresp)) => Err(format_err!(
            "received an unexpected Error message (handle): {:?}",
            inresp,
        )),
        IncomingMessage::WebRtcUp(ref inev) => {
            let conn = janus.db.get()?;

            // Updating Rtc State
            // TODO: replace with one query
            // Could've implemented in one query using '.single_value()'
            // for the first select statement. The problem is that its
            // return value is always 'Nullable' when the 'rtc_id' value
            // for the following statement can't be null.
            let session_id = inev.session_id();
            let location_id = message.properties().as_agent_id();
            let location = location::FindQuery::new()
                .handle_id(inev.sender())
                .location_id(&location_id)
                .execute(&conn)?
                .ok_or_else(|| {
                    format_err!(
                        "session = '{}' within location = '{}' is not found",
                        session_id,
                        &location_id,
                    )
                })?;

            match rtc::update_state(location.rtc_id(), location.reply_to(), &conn) {
                // webrtcup came from publisher, so send event.
                Ok(rtc) => {
                    let event = crate::app::rtc::update_event(rtc);
                    event.into_envelope()?.publish(tx)
                }
                // webrtcup came from subscriber, so ignore.
                Err(_) => Ok(()),
            }
        }
        IncomingMessage::HangUp(ref inev) => {
            let conn = janus.db.get()?;

            // Deleting Rtc State
            // TODO: replace with one query
            // Could've implemented in one query using '.single_value()'
            // for the first select statement. The problem is that its
            // return value is always 'Nullable' when the 'rtc_id' value
            // for the following statement can't be null.
            let session_id = inev.session_id();
            let agent_id = message.properties().as_agent_id();
            let location = location::FindQuery::new()
                .handle_id(inev.sender())
                .session_id(session_id)
                .execute(&conn)?
                .ok_or_else(|| {
                    format_err!(
                        "session = '{}' within location = '{}' is not found",
                        session_id,
                        agent_id,
                    )
                })?;

            match rtc::delete_state(location.rtc_id(), location.reply_to(), &conn) {
                // Hangup came from publisher, so send update event.
                Ok(rtc) => {
                    let event = crate::app::rtc::update_event(rtc);
                    event.into_envelope()?.publish(tx)
                }
                // Hangup came from subscriber, so ignore.
                Err(_) => Ok(()),
            }
        }
        IncomingMessage::Media(ref inev) => Err(format_err!(
            "received an unexpected Media message: {:?}",
            inev,
        )),
        IncomingMessage::Timeout(ref inev) => Err(format_err!(
            "received an unexpected Timeout message: {:?}",
            inev,
        )),
        IncomingMessage::SlowLink(ref inev) => Err(format_err!(
            "received an unexpected SlowLink message: {:?}",
            inev,
        )),
    }
}<|MERGE_RESOLUTION|>--- conflicted
+++ resolved
@@ -58,16 +58,7 @@
 {
     let transaction = Transaction::CreateSession(CreateSessionTransaction::new(reqp, rtc_id));
     let payload = CreateSessionRequest::new(&to_base64(&transaction)?);
-<<<<<<< HEAD
-    let props = OutgoingRequestProperties::new(
-        "janus_session.create".to_owned(),
-        String::new(),
-        String::new(),
-        None,
-    );
-=======
     let props = OutgoingRequestProperties::new("janus_session.create", IGNORE, IGNORE);
->>>>>>> 07cda4f4
     Ok(OutgoingRequest::unicast(payload, props, to))
 }
 
@@ -106,16 +97,7 @@
         session_id,
         "janus.plugin.conference",
     );
-<<<<<<< HEAD
-    let props = OutgoingRequestProperties::new(
-        "janus_handle.create".to_owned(),
-        String::new(),
-        String::new(),
-        None,
-    );
-=======
     let props = OutgoingRequestProperties::new("janus_handle.create", IGNORE, IGNORE);
->>>>>>> 07cda4f4
     Ok(OutgoingRequest::unicast(payload, props, to))
 }
 
@@ -167,16 +149,7 @@
         serde_json::to_value(&body)?,
         Some(jsep),
     );
-<<<<<<< HEAD
-    let props = OutgoingRequestProperties::new(
-        "janus_conference_stream.create".to_owned(),
-        String::new(),
-        String::new(),
-        None,
-    );
-=======
     let props = OutgoingRequestProperties::new("janus_conference_stream.create", IGNORE, IGNORE);
->>>>>>> 07cda4f4
     Ok(OutgoingRequest::unicast(payload, props, to))
 }
 
@@ -228,16 +201,7 @@
         serde_json::to_value(&body)?,
         Some(jsep),
     );
-<<<<<<< HEAD
-    let props = OutgoingRequestProperties::new(
-        "janus_conference_stream.create".to_owned(),
-        String::new(),
-        String::new(),
-        None,
-    );
-=======
     let props = OutgoingRequestProperties::new("janus_conference_stream.create", IGNORE, IGNORE);
->>>>>>> 07cda4f4
     Ok(OutgoingRequest::unicast(payload, props, to))
 }
 
@@ -322,16 +286,7 @@
 {
     let transaction = Transaction::Trickle(TrickleTransaction::new(reqp));
     let payload = TrickleRequest::new(&to_base64(&transaction)?, session_id, handle_id, jsep);
-<<<<<<< HEAD
-    let props = OutgoingRequestProperties::new(
-        "janus_trickle.create".to_owned(),
-        String::new(),
-        String::new(),
-        None,
-    );
-=======
     let props = OutgoingRequestProperties::new("janus_trickle.create", IGNORE, IGNORE);
->>>>>>> 07cda4f4
     Ok(OutgoingRequest::unicast(payload, props, to))
 }
 
