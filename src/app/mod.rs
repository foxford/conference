use std::{net::SocketAddr, sync::Arc, thread, time::Duration};

use crate::{
    app::error::{Error as AppError, ErrorKind as AppErrorKind},
    backend::janus::{client_pool::Clients, JANUS_API_VERSION},
    config::{self, Config, KruonisConfig},
    db::ConnectionPool,
};
use anyhow::{Context as AnyhowContext, Result};
use chrono::Utc;
use context::{AppContext, GlobalContext, JanusTopics};
use crossbeam_channel::select;
use futures::StreamExt;
use hyper::{
    service::{make_service_fn, service_fn},
    Body, Response, Server, StatusCode,
};
use message_handler::MessageHandler;
use prometheus::{Encoder, Registry, TextEncoder};
use serde_json::json;
use signal_hook::consts::TERM_SIGNALS;
use svc_agent::{
    mqtt::{
        Agent, AgentBuilder, AgentNotification, ConnectionMode, OutgoingRequest,
        OutgoingRequestProperties, QoS, ShortTermTimingProperties, SubscriptionTopic,
    },
    AccountId, AgentId, Authenticable, SharedGroup, Subscription,
};
use svc_authn::token::jws_compact;
use svc_authz::cache::{Cache as AuthzCache, ConnectionPool as RedisConnectionPool};
use tokio::task;
use tracing::{error, info, warn};

pub const API_VERSION: &str = "v1";

////////////////////////////////////////////////////////////////////////////////

pub async fn run(
    db: &ConnectionPool,
    redis_pool: Option<RedisConnectionPool>,
    authz_cache: Option<AuthzCache>,
) -> Result<()> {
    // Config
    let config = config::load().expect("Failed to load config");

    // Agent
    let agent_id = AgentId::new(&config.agent_label, config.id.clone());
    info!(config = ?config, agent_id = ?agent_id, "App started");

    let token = jws_compact::TokenBuilder::new()
        .issuer(&agent_id.as_account_id().audience().to_string())
        .subject(&agent_id)
        .key(config.id_token.algorithm, config.id_token.key.as_slice())
        .build()
        .context("Error creating an id token")?;

    let mut agent_config = config.mqtt.clone();
    agent_config.set_password(&token);

    let (mut agent, rx) = AgentBuilder::new(agent_id.clone(), API_VERSION)
        .connection_mode(ConnectionMode::Service)
        .start(&agent_config)
        .context("Failed to create an agent")?;

    // Authz
    let authz = svc_authz::ClientMap::new(&config.id, authz_cache, config.authz.clone())
        .context("Error converting authz config to clients")?;

    // Sentry
    if let Some(sentry_config) = config.sentry.as_ref() {
        svc_error::extension::sentry::init(sentry_config);
    }
    //metrics
    let metrics_registry = Registry::new();
    let metrics = crate::app::metrics::Metrics::new(&metrics_registry)?;
    let janus_metrics = crate::backend::janus::metrics::Metrics::new(&metrics_registry)?;
    let (ev_tx, ev_rx) = crossbeam_channel::unbounded();
    let clients = Clients::new(ev_tx, config.janus_group.clone());
    thread::spawn({
        let db = db.clone();
        let collect_interval = config.metrics.janus_metrics_collect_interval;
        let clients = clients.clone();
        move || janus_metrics.start_collector(db, clients, collect_interval)
    });
    task::spawn(start_metrics_collector(
        metrics_registry,
        config.metrics.http.bind_address,
    ));

    // Subscribe to topics
    let janus_topics = subscribe(&mut agent, &agent_id, &config)?;
    // Context
    let metrics = Arc::new(metrics);
    let context = AppContext::new(
        config.clone(),
        authz,
        db.clone(),
        janus_topics,
        clients.clone(),
        metrics.clone(),
    );

    let context = match redis_pool {
        Some(pool) => context.add_redis_pool(pool),
        None => context,
    };

    // Message handler
    let message_handler = Arc::new(MessageHandler::new(agent.clone(), context));
    {
        let message_handler = message_handler.clone();
        thread::spawn(move || loop {
            select! {
                recv(rx) -> msg => {
                    let msg = msg.expect("Agent must be alive");
                    handle_message(msg, message_handler.clone());
                },
                recv(ev_rx) -> msg => {
                    let msg = msg.expect("Events sender must exist");
                    let message_handler = message_handler.clone();
                    task::spawn(async move {
                        message_handler.handle_events(msg).await;
                    });
                },
            }
        });
    }
    let mut signals_stream = signal_hook_tokio::Signals::new(TERM_SIGNALS)?.fuse();
    let signals = signals_stream.next();
    let _ = signals.await;
<<<<<<< HEAD
    is_stopped.store(true, Ordering::SeqCst);
    tokio::time::sleep(Duration::from_secs(2)).await;
=======
    unsubscribe(&mut agent, &agent_id, &config)?;
    message_handler
        .global_context()
        .janus_clients()
        .stop_polling();

    task::sleep(Duration::from_secs(3)).await;
>>>>>>> 12d0cce7
    info!(
        requests_left = metrics.running_requests_total.get(),
        "Running requests left",
    );
    Ok(())
}

fn handle_message(message: AgentNotification, message_handler: Arc<MessageHandler<AppContext>>) {
    let metric_handle = message_handler.global_context().metrics().request_started();
    task::spawn(async move {
        let metrics = message_handler.global_context().metrics();
        match message {
            AgentNotification::Message(message, metadata) => {
                metrics.total_requests.inc();
                message_handler.handle(message, &metadata.topic).await;
            }
            AgentNotification::Reconnection => {
                error!("Reconnected to broker");
                metrics.mqtt_reconnection.inc();
                resubscribe(
                    &mut message_handler.agent().to_owned(),
                    message_handler.global_context().agent_id(),
                    message_handler.global_context().config(),
                );
            }
            AgentNotification::Puback(_) => (),
            AgentNotification::Pubrec(_) => (),
            AgentNotification::Pubcomp(_) => (),
            AgentNotification::Suback(_) => (),
            AgentNotification::Unsuback(_) => (),
            AgentNotification::ConnectionError => {
                metrics.mqtt_connection_error.inc();
            }
            AgentNotification::Connect(_) => (),
            AgentNotification::Connack(_) => (),
            AgentNotification::Pubrel(_) => (),
            AgentNotification::Subscribe(_) => (),
            AgentNotification::Unsubscribe(_) => {
                info!("Unsubscribed")
            }
            AgentNotification::PingReq => (),
            AgentNotification::PingResp => (),
            AgentNotification::Disconnect => {
                metrics.mqtt_disconnect.inc();
                error!("Disconnected from broker")
            }
        }
        drop(metric_handle)
    });
}

fn subscribe(agent: &mut Agent, agent_id: &AgentId, config: &Config) -> Result<JanusTopics> {
    let group = SharedGroup::new("loadbalancer", agent_id.as_account_id().clone());

    // Multicast requests
    agent
        .subscribe(
            &Subscription::multicast_requests(Some(API_VERSION)),
            QoS::AtMostOnce,
            Some(&group),
        )
        .context("Error subscribing to multicast requests")?;

    // Dynsub responses
    agent
        .subscribe(
            &Subscription::unicast_responses_from(&config.broker_id),
            QoS::AtLeastOnce,
            None,
        )
        .context("Error subscribing to dynsub responses")?;

    // Janus status events
    let subscription =
        Subscription::broadcast_events(&config.backend.id, JANUS_API_VERSION, "status");

    agent
        .subscribe(&subscription, QoS::AtLeastOnce, Some(&group))
        .context("Error subscribing to backend events topic")?;

    let janus_status_events_topic = subscription
        .subscription_topic(agent_id, API_VERSION)
        .context("Error building janus events subscription topic")?;

    // Kruonis
    if let KruonisConfig {
        id: Some(ref kruonis_id),
    } = config.kruonis
    {
        subscribe_to_kruonis(kruonis_id, agent)?;
    }

    // Return Janus subscription topics
    Ok(JanusTopics::new(&janus_status_events_topic))
}

fn unsubscribe(agent: &mut Agent, agent_id: &AgentId, config: &Config) -> anyhow::Result<()> {
    let group = SharedGroup::new("loadbalancer", agent_id.as_account_id().clone());

    // Multicast requests
    agent
        .unsubscribe(
            &Subscription::multicast_requests(Some(API_VERSION)),
            Some(&group),
        )
        .context("Error unsubscribing to multicast requests")?;

    // Dynsub responses
    agent
        .unsubscribe(
            &Subscription::unicast_responses_from(&config.broker_id),
            None,
        )
        .context("Error unsubscribing to dynsub responses")?;

    // Janus status events
    let subscription =
        Subscription::broadcast_events(&config.backend.id, JANUS_API_VERSION, "status");

    agent
        .unsubscribe(&subscription, Some(&group))
        .context("Error unsubscribing to backend events topic")?;

    Ok(())
}

fn subscribe_to_kruonis(kruonis_id: &AccountId, agent: &mut Agent) -> Result<()> {
    let timing = ShortTermTimingProperties::new(Utc::now());

    let topic = Subscription::unicast_requests_from(kruonis_id)
        .subscription_topic(agent.id(), API_VERSION)
        .context("Failed to build subscription topic")?;

    let props = OutgoingRequestProperties::new("kruonis.subscribe", &topic, "", timing);
    let event = OutgoingRequest::multicast(json!({}), props, kruonis_id, API_VERSION);

    agent.publish(event).context("Failed to publish message")?;

    Ok(())
}

fn resubscribe(agent: &mut Agent, agent_id: &AgentId, config: &Config) {
    if let Err(err) = subscribe(agent, agent_id, config) {
        let err = err.context("Failed to resubscribe after reconnection");
        error!(?err, "Resubscription error");

        let app_error = AppError::new(AppErrorKind::ResubscriptionFailed, err);
        app_error.notify_sentry();
    }
}

async fn start_metrics_collector(registry: Registry, bind_addr: SocketAddr) -> anyhow::Result<()> {
    let service = make_service_fn(move |_| {
        let registry = registry.clone();
        std::future::ready::<Result<_, hyper::Error>>(Ok(service_fn(move |_| {
            let registry = registry.clone();
            async move {
                let mut buffer = vec![];
                let encoder = TextEncoder::new();
                let metric_families = registry.gather();
                match encoder.encode(&metric_families, &mut buffer) {
                    Ok(_) => {
                        let response = Response::new(Body::from(buffer));
                        Ok::<_, hyper::Error>(response)
                    }
                    Err(err) => {
                        warn!(?err, "Metrics not gathered");
                        let mut response = Response::default();
                        *response.status_mut() = StatusCode::INTERNAL_SERVER_ERROR;
                        Ok(response)
                    }
                }
            }
        })))
    });
    let server = Server::bind(&bind_addr).serve(service);

    server.await?;

    Ok(())
}

pub mod context;
pub mod endpoint;
pub mod error;
pub mod handle_id;
pub mod message_handler;
pub mod metrics;<|MERGE_RESOLUTION|>--- conflicted
+++ resolved
@@ -128,10 +128,6 @@
     let mut signals_stream = signal_hook_tokio::Signals::new(TERM_SIGNALS)?.fuse();
     let signals = signals_stream.next();
     let _ = signals.await;
-<<<<<<< HEAD
-    is_stopped.store(true, Ordering::SeqCst);
-    tokio::time::sleep(Duration::from_secs(2)).await;
-=======
     unsubscribe(&mut agent, &agent_id, &config)?;
     message_handler
         .global_context()
@@ -139,7 +135,6 @@
         .stop_polling();
 
     task::sleep(Duration::from_secs(3)).await;
->>>>>>> 12d0cce7
     info!(
         requests_left = metrics.running_requests_total.get(),
         "Running requests left",
