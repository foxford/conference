use anyhow::{anyhow, Context as AnyhowContext};
use async_trait::async_trait;
use axum::{
    extract::{Extension, Path, Query},
    Json,
};
use chrono::{Duration, Utc};

use serde::{Deserialize, Serialize};
use std::{fmt, ops::Bound, sync::Arc};
use svc_agent::{mqtt::ResponseStatus, Addressable, AgentId, Authenticable};
use svc_utils::extractors::AgentIdExtractor;

use tracing::{warn, Span};

use crate::{
    app::{
        context::{AppContext, Context, MessageContext},
        endpoint,
        endpoint::prelude::*,
        handle_id::HandleId,
        metrics::HistogramExt,
        service_utils::{RequestParams, Response},
    },
    authz::AuthzObject,
    backend::janus::client::{
        create_handle::{CreateHandleRequest, OpaqueId},
        create_stream::{
            CreateStreamRequest, CreateStreamRequestBody, CreateStreamTransaction, ReaderConfig,
            WriterConfig,
        },
        read_stream::{ReadStreamRequest, ReadStreamRequestBody, ReadStreamTransaction},
        Jsep, JsonSdp,
    },
    db::{self, agent, agent_connection, rtc::SharingPolicy as RtcSharingPolicy},
    diesel::{Connection, Identifiable},
};
use tracing_attributes::instrument;

////////////////////////////////////////////////////////////////////////////////

#[derive(Debug, Serialize, Deserialize)]
pub struct ConnectResponseData {
    handle_id: HandleId,
}

impl ConnectResponseData {
    pub fn new(handle_id: HandleId) -> Self {
        Self { handle_id }
    }
}

////////////////////////////////////////////////////////////////////////////////

#[derive(Debug, Deserialize)]
pub struct CreateRequest {
    room_id: db::room::Id,
}

pub async fn create(
    Extension(ctx): Extension<Arc<AppContext>>,
    AgentIdExtractor(agent_id): AgentIdExtractor,
    Path(room_id): Path<db::room::Id>,
) -> RequestResult {
    tracing::Span::current().record("room_id", &tracing::field::display(room_id));

    let request = CreateRequest { room_id };
    CreateHandler::handle(
        &mut ctx.start_message(),
        request,
        RequestParams::Http {
            agent_id: &agent_id,
        },
    )
    .await
}

pub struct CreateHandler;

#[async_trait]
impl RequestHandler for CreateHandler {
    type Payload = CreateRequest;
    const ERROR_TITLE: &'static str = "Failed to create rtc";

    async fn handle<C: Context>(
        context: &mut C,
        payload: Self::Payload,
        reqp: RequestParams<'_>,
    ) -> RequestResult {
        let RtcCreateResult {
            rtc,
            authz_time,
            notification_label,
            notification_topic,
        } = RtcCreate {
            ctx: context,
            room: Err(payload.room_id),
            reqp,
        }
        .run()
        .await?;

        Span::current().record("rtc_id", &rtc.id().to_string().as_str());

        // Respond and broadcast to the room topic.
        let mut response = Response::new(
            ResponseStatus::CREATED,
            rtc.clone(),
            context.start_timestamp(),
            Some(authz_time),
        );

        response.add_notification(
            notification_label,
            &notification_topic,
            rtc,
            context.start_timestamp(),
        );
        context
            .metrics()
            .request_duration
            .rtc_create
            .observe_timestamp(context.start_timestamp());

        Ok(response)
    }
}

pub struct RtcCreate<'a, C> {
    pub ctx: &'a C,
    pub room: Result<db::room::Object, db::room::Id>,
    pub reqp: RequestParams<'a>,
}

pub struct RtcCreateResult {
    pub rtc: db::rtc::Object,
    pub authz_time: Duration,
    pub notification_label: &'static str,
    pub notification_topic: String,
}

impl<'a, C: Context> RtcCreate<'a, C> {
    pub async fn run(self) -> Result<RtcCreateResult, AppError> {
        let room = match self.room {
            Ok(room) => room,
            Err(room_id) => {
                crate::util::spawn_blocking({
                    let conn = self.ctx.get_conn().await?;
                    let room_id = room_id;
                    move || {
                        helpers::find_room_by_id(room_id, helpers::RoomTimeRequirement::Open, &conn)
                    }
                })
                .await?
            }
        };

        tracing::Span::current().record(
            "classroom_id",
            &tracing::field::display(room.classroom_id()),
        );

        // Authorize room creation.
        let classroom_id = room.classroom_id().to_string();
        let object = AuthzObject::new(&["classrooms", &classroom_id, "rtcs"]).into();

        let authz_time = self
            .ctx
            .authz()
            .authorize(room.audience().into(), self.reqp, object, "create".into())
            .await?;

        // Create an rtc.
        let max_room_duration = self.ctx.config().max_room_duration;
        let rtc = crate::util::spawn_blocking({
            let agent_id = self.reqp.as_agent_id().clone();

            let conn = self.ctx.get_conn().await?;
            move || {
                conn.transaction::<_, diesel::result::Error, _>(|| {
                    if let Some(max_room_duration) = max_room_duration {
                        if !room.infinite() {
                            if let (start, Bound::Unbounded) = room.time() {
                                let new_time = (
                                    *start,
                                    Bound::Excluded(
                                        Utc::now() + Duration::hours(max_room_duration),
                                    ),
                                );

                                db::room::UpdateQuery::new(room.id())
                                    .time(Some(new_time))
                                    .execute(&conn)?;
                            }
                        }
                    }

                    db::rtc::InsertQuery::new(room.id(), &agent_id).execute(&conn)
                })
            }
        })
        .await?;
<<<<<<< HEAD
        Span::current().record("rtc_id", rtc.id().to_string().as_str());

        // Respond and broadcast to the room topic.
        let mut response = Response::new(
            ResponseStatus::CREATED,
            rtc.clone(),
            context.start_timestamp(),
            Some(authz_time),
        );

        response.add_notification(
            "rtc.create",
            &format!("rooms/{room_id}/events"),
=======

        let notification_topic = format!("rooms/{}/events", rtc.room_id());
        Ok(RtcCreateResult {
>>>>>>> edd27f3e
            rtc,
            authz_time,
            notification_label: "rtc.create",
            notification_topic,
        })
    }
}

////////////////////////////////////////////////////////////////////////////////

#[derive(Debug, Deserialize)]
pub struct ReadRequest {
    id: db::rtc::Id,
}

pub async fn read(
    Extension(ctx): Extension<Arc<AppContext>>,
    AgentIdExtractor(agent_id): AgentIdExtractor,
    Path(rtc_id): Path<db::rtc::Id>,
) -> RequestResult {
    tracing::Span::current().record("rtc_id", &tracing::field::display(rtc_id));

    let request = ReadRequest { id: rtc_id };
    ReadHandler::handle(
        &mut ctx.start_message(),
        request,
        RequestParams::Http {
            agent_id: &agent_id,
        },
    )
    .await
}

pub struct ReadHandler;

#[async_trait]
impl RequestHandler for ReadHandler {
    type Payload = ReadRequest;
    const ERROR_TITLE: &'static str = "Failed to read rtc";

    #[instrument(skip(context, payload, reqp), fields(room_id = %payload.id))]
    async fn handle<C: Context>(
        context: &mut C,
        payload: Self::Payload,
        reqp: RequestParams<'_>,
    ) -> RequestResult {
        let room = crate::util::spawn_blocking({
            let payload_id = payload.id;

            let conn = context.get_conn().await?;
            move || {
                helpers::find_room_by_rtc_id(payload_id, helpers::RoomTimeRequirement::Open, &conn)
            }
        })
        .await?;

        tracing::Span::current().record("room_id", &tracing::field::display(room.id()));
        tracing::Span::current().record(
            "classroom_id",
            &tracing::field::display(room.classroom_id()),
        );

        // Authorize rtc reading.
        let rtc_id = payload.id.to_string();
        let classroom_id = room.classroom_id().to_string();
        let object = AuthzObject::new(&["classrooms", &classroom_id, "rtcs", &rtc_id]).into();

        let authz_time = context
            .authz()
            .authorize(room.audience().into(), reqp, object, "read".into())
            .await?;
        context.metrics().observe_auth(authz_time);

        // Return rtc.
        let rtc = crate::util::spawn_blocking({
            let conn = context.get_conn().await?;
            move || {
                db::rtc::FindQuery::new()
                    .id(payload.id)
                    .execute(&conn)?
                    .context("RTC not found")
                    .error(AppErrorKind::RtcNotFound)
            }
        })
        .await?;
        context
            .metrics()
            .request_duration
            .rtc_read
            .observe_timestamp(context.start_timestamp());

        Ok(Response::new(
            ResponseStatus::OK,
            rtc,
            context.start_timestamp(),
            Some(authz_time),
        ))
    }
}

////////////////////////////////////////////////////////////////////////////////

const MAX_LIMIT: i64 = 25;

#[derive(Debug, Deserialize)]
pub struct ListRequest {
    room_id: db::room::Id,
    offset: Option<i64>,
    limit: Option<i64>,
}

#[derive(Debug, Deserialize)]
pub struct ListParams {
    offset: Option<i64>,
    limit: Option<i64>,
}

pub async fn list(
    Extension(ctx): Extension<Arc<AppContext>>,
    AgentIdExtractor(agent_id): AgentIdExtractor,
    Path(room_id): Path<db::room::Id>,
    query: Option<Query<ListParams>>,
) -> RequestResult {
    tracing::Span::current().record("room_id", &tracing::field::display(room_id));

    let request = match query {
        Some(x) => ListRequest {
            room_id,
            offset: x.offset,
            limit: x.limit,
        },
        None => ListRequest {
            room_id,
            offset: None,
            limit: None,
        },
    };
    ListHandler::handle(
        &mut ctx.start_message(),
        request,
        RequestParams::Http {
            agent_id: &agent_id,
        },
    )
    .await
}

pub struct ListHandler;

#[async_trait]
impl RequestHandler for ListHandler {
    type Payload = ListRequest;
    const ERROR_TITLE: &'static str = "Failed to list rtcs";

    #[instrument(skip(context, payload, reqp), fields(room_id = %payload.room_id))]
    async fn handle<C: Context>(
        context: &mut C,
        payload: Self::Payload,
        reqp: RequestParams<'_>,
    ) -> RequestResult {
        let room = crate::util::spawn_blocking({
            let payload_room_id = payload.room_id;

            let conn = context.get_conn().await?;
            move || {
                helpers::find_room_by_id(payload_room_id, helpers::RoomTimeRequirement::Open, &conn)
            }
        })
        .await?;

        tracing::Span::current().record(
            "classroom_id",
            &tracing::field::display(room.classroom_id()),
        );

        // Authorize rtc listing.
        let classroom_id = room.classroom_id().to_string();
        let object = AuthzObject::new(&["classrooms", &classroom_id, "rtcs"]).into();

        let authz_time = context
            .authz()
            .authorize(room.audience().into(), reqp, object, "list".into())
            .await?;
        context.metrics().observe_auth(authz_time);

        // Return rtc list.
        let rtcs = crate::util::spawn_blocking({
            let conn = context.get_conn().await?;
            move || {
                let mut query = db::rtc::ListQuery::new().room_id(payload.room_id);

                if let Some(offset) = payload.offset {
                    query = query.offset(offset);
                }

                let limit = std::cmp::min(payload.limit.unwrap_or(MAX_LIMIT), MAX_LIMIT);
                query = query.limit(limit);

                Ok::<_, AppError>(query.execute(&conn)?)
            }
        })
        .await?;
        context
            .metrics()
            .request_duration
            .rtc_list
            .observe_timestamp(context.start_timestamp());

        Ok(Response::new(
            ResponseStatus::OK,
            rtcs,
            context.start_timestamp(),
            Some(authz_time),
        ))
    }
}

////////////////////////////////////////////////////////////////////////////////

#[derive(Debug, PartialEq, Eq, Deserialize, Clone, Copy)]
#[serde(rename_all = "lowercase")]
pub enum ConnectIntent {
    Read,
    Write,
}

impl fmt::Display for ConnectIntent {
    fn fmt(&self, f: &mut fmt::Formatter) -> fmt::Result {
        match self {
            Self::Read => write!(f, "read"),
            Self::Write => write!(f, "write"),
        }
    }
}

#[derive(Debug, Deserialize)]
pub struct ConnectRequest {
    id: db::rtc::Id,
    #[serde(default = "ConnectRequest::default_intent")]
    intent: ConnectIntent,
}

impl ConnectRequest {
    fn default_intent() -> ConnectIntent {
        ConnectIntent::Read
    }
}

#[derive(Debug, Deserialize)]
pub struct ConnectAndSignalPayload {
    #[serde(default = "ConnectRequest::default_intent")]
    intent: ConnectIntent,
    jsep: JsonSdp,
    label: Option<String>,
}

#[derive(Serialize)]
pub struct ConnectAndSignalResult {
    handle_id: HandleId,
    jsep: Option<serde_json::Value>,
}

#[instrument(skip(ctx, payload), fields(
    rtc_id = %rtc_id,
    intent = %payload.intent,
))]
pub async fn connect_and_signal(
    Extension(ctx): Extension<Arc<AppContext>>,
    AgentIdExtractor(agent_id): AgentIdExtractor,
    Path(rtc_id): Path<db::rtc::Id>,
    Json(payload): Json<ConnectAndSignalPayload>,
) -> RequestResult {
    let ctx = &mut ctx.start_message();

    let response = ConnectAndSignal {
        ctx,
        rtc_id,
        intent: payload.intent,
        agent_id,
        jsep: payload.jsep,
        label: payload.label,
    }
    .run()
    .await?;

    Ok(Response::new(
        ResponseStatus::OK,
        response,
        ctx.start_timestamp(),
        None,
    ))
}

struct ConnectAndSignal<'a, C> {
    ctx: &'a mut C,
    rtc_id: db::rtc::Id,
    intent: ConnectIntent,
    agent_id: AgentId,
    jsep: JsonSdp,
    label: Option<String>,
}

impl<C> ConnectAndSignal<'_, C>
where
    C: Context,
{
    async fn authz(&self, room: &db::room::Object) -> Result<(), AppError> {
        let rtc_id = self.rtc_id.to_string();
        let classroom_id = room.classroom_id().to_string();
        let object = AuthzObject::new(&["classrooms", &classroom_id, "rtcs", &rtc_id]).into();

        let action = match self.intent {
            ConnectIntent::Read => "read",
            ConnectIntent::Write => "update",
        };

        let authz_time = self
            .ctx
            .authz()
            .authorize(
                room.audience().into(),
                self.agent_id.clone(),
                object,
                action.into(),
            )
            .await?;
        self.ctx.metrics().observe_auth(authz_time);

        Ok(())
    }

    async fn check_room_policy(&self, room: &db::room::Object) -> Result<(), AppError> {
        // Authorize connecting to the rtc.
        match room.rtc_sharing_policy() {
            RtcSharingPolicy::None => {
                return Err(anyhow!(
                    "'rtc.connect' is not implemented for rtc_sharing_policy = '{}'",
                    room.rtc_sharing_policy(),
                ))
                .error(AppErrorKind::NotImplemented);
            }
            RtcSharingPolicy::Shared => (),
            RtcSharingPolicy::Owned => {
                if self.intent == ConnectIntent::Write {
                    // Check that the RTC is owned by the same agent.
                    let id = self.rtc_id;

                    let rtc_object = crate::util::spawn_blocking({
                        let conn = self.ctx.get_conn().await?;
                        move || {
                            db::rtc::FindQuery::new()
                                .id(id)
                                .execute(&conn)?
                                .context("RTC not found")
                                .error(AppErrorKind::RtcNotFound)
                        }
                    })
                    .await?;

                    if *rtc_object.created_by() != self.agent_id {
                        return Err(anyhow!("RTC doesn't belong to the agent"))
                            .error(AppErrorKind::AccessDenied);
                    }
                }
            }
        }

        Ok(())
    }

    async fn start_rtc_stream(&self, handle_id: &HandleId) -> Result<(), AppError> {
        let label = self
            .label
            .as_ref()
            .context("Missing label")
            .error(AppErrorKind::MessageParsingFailed)?
            .clone();

        crate::util::spawn_blocking({
            let handle_id = handle_id.clone();
            let agent_id = self.agent_id.clone();

            let conn = self.ctx.get_conn().await?;
            move || {
                db::janus_rtc_stream::InsertQuery::new(
                    handle_id.rtc_stream_id(),
                    handle_id.janus_handle_id(),
                    handle_id.rtc_id(),
                    handle_id.backend_id(),
                    &label,
                    &agent_id,
                )
                .execute(&conn)
            }
        })
        .await?;

        Ok(())
    }

    async fn fetch_reader_writer_configs(
        &self,
        handle_id: &HandleId,
    ) -> Result<
        (
            Option<db::rtc_writer_config::Object>,
            Option<Vec<db::rtc_reader_config::Object>>,
        ),
        AppError,
    > {
        let (writer_config, reader_config) = crate::util::spawn_blocking({
            let rtc_id = handle_id.rtc_id();

            let conn = self.ctx.get_conn().await?;
            move || {
                Ok::<_, diesel::result::Error>((
                    db::rtc_writer_config::read_config(rtc_id, &conn)?,
                    db::rtc_reader_config::read_config(rtc_id, &conn)?,
                ))
            }
        })
        .await?;

        Ok((writer_config, reader_config))
    }

    async fn run(self) -> Result<ConnectAndSignalResult, AppError> {
        let payload_id = self.rtc_id;
        let room = crate::util::spawn_blocking({
            let conn = self.ctx.get_conn().await?;
            move || {
                helpers::find_room_by_rtc_id(payload_id, helpers::RoomTimeRequirement::Open, &conn)
            }
        })
        .await?;

        tracing::Span::current().record("rtc_id", &tracing::field::display(self.rtc_id));
        tracing::Span::current().record("room_id", &tracing::field::display(room.id()));
        tracing::Span::current().record(
            "classroom_id",
            &tracing::field::display(room.classroom_id()),
        );

        tokio::try_join!(self.check_room_policy(&room), self.authz(&room))?;

        let backend = crate::util::spawn_blocking({
            // Choose backend to connect.
            let group = self.ctx.config().janus_group.clone();
            let id = self.rtc_id;
            let intent = self.intent;
            let backend_span = tracing::info_span!("finding_backend");
            let room = room.clone();

            let conn = self.ctx.get_conn().await?;
            move || {
                let _span_handle = backend_span.enter();
                // There are 4 cases:
                // 1. Connecting as a writer for a webinar for the first time. There's no `backend_id` in that case.
                //    Select the most loaded backend that is capable to host the room's reservation.
                //    If there's no capable backend then select the least loaded and send a warning
                //    to Sentry. If there are no backends at all then return `no available backends`
                // 2. Connecting as a writer for a minigroup for the first time. There's no `backend_id` in that case.
                //    Select the least loaded backend and fallback on most loaded. Minigroups have a fixed size,
                //    that is why least loaded should work fine.
                // 3. Connecting as reader with existing `backend_id`. Choose it because Janus doesn't
                //    support clustering and it must be the same server that the writer is connected to.
                // 4. Reconnecting as writer with existing `backend_id`. Select it to avoid partitioning
                //    of the record across multiple servers.
                let backend = match room.backend_id() {
                    Some(backend_id) => db::janus_backend::FindQuery::new()
                        .id(backend_id)
                        .execute(&conn)?
                        .context("No backend found for stream")
                        .error(AppErrorKind::BackendNotFound)?,
                    None if group.as_deref() == Some("minigroup") => {
                        db::janus_backend::least_loaded(room.id(), group.as_deref(), &conn).transpose()
                        .or_else(|| db::janus_backend::most_loaded(room.id(), group.as_deref(), &conn).transpose())
                        .context("No available backends")
                        .error(AppErrorKind::NoAvailableBackends)??
                    }
                    None => match db::janus_backend::most_loaded(room.id(), group.as_deref(), &conn)? {
                        Some(backend) => backend,
                        None => db::janus_backend::least_loaded(room.id(), group.as_deref(), &conn)?
                            .map(|backend| {
                                use sentry::protocol::{value::Value, Event, Level};
                                let backend_id = backend.id().to_string();

                                warn!(%backend_id, "No capable backends to host the reserve; falling back to the least loaded backend");

                                let mut extra = std::collections::BTreeMap::new();
                                extra.insert(String::from("room_id"), Value::from(room.id().to_string()));
                                extra.insert(String::from("rtc_id"), Value::from(id.to_string()));
                                extra.insert(String::from("backend_id"), Value::from(backend_id));

                                if let Some(reserve) = room.reserve() {
                                    extra.insert(String::from("reserve"), Value::from(reserve));
                                }

                                sentry::capture_event(Event {
                                    message: Some(String::from("No capable backends to host the reserve; falling back to the least loaded backend")),
                                    level: Level::Warning,
                                    extra,
                                    ..Default::default()
                                });

                                backend
                            })
                            .context("No available backends")
                            .error(AppErrorKind::NoAvailableBackends)?,
                    },
                };

                match intent {
                    ConnectIntent::Read => {
                        // Check that the backend's capacity is not exceeded for readers.
                        if db::janus_backend::free_capacity(id, &conn)? == 0 {
                            return Err(anyhow!(
                                "Active agents number on the backend exceeded its capacity"
                            ))
                            .error(AppErrorKind::CapacityExceeded);
                        }
                    },
                    ConnectIntent::Write => {
                        conn.transaction::<_, diesel::result::Error, _>(|| {
                            if room.backend_id().is_none() {
                                db::room::UpdateQuery::new(room.id())
                                    .backend_id(Some(backend.id()))
                                    .execute(&conn)?;
                            }

                            Ok(())
                        })?;
                    }
                }

                Ok::<_, AppError>(backend)
            }
        }).await?;

        let rtc_stream_id = db::janus_rtc_stream::Id::random();

        let handle = self
            .ctx
            .janus_clients()
            .get_or_insert(&backend)
            .error(AppErrorKind::BackendClientCreationFailed)?
            .create_handle(CreateHandleRequest {
                session_id: backend.session_id(),
                opaque_id: Some(OpaqueId {
                    room_id: room.id(),
                    stream_id: rtc_stream_id,
                }),
            })
            .await
            .context("Handle creating")
            .error(AppErrorKind::BackendRequestFailed)?;

        crate::util::spawn_blocking({
            let agent_id = self.agent_id.clone();
            let handle_id = handle.id;
            let room_id = room.id();

            let conn = self.ctx.get_conn().await?;
            move || {
                conn.transaction::<_, AppError, _>(|| {
                    // Find agent in the DB who made the original `rtc.connect` request.
                    let maybe_agent = agent::ListQuery::new()
                        .agent_id(&agent_id)
                        .room_id(room_id)
                        .status(agent::Status::Ready)
                        .limit(1)
                        .execute(&conn)?;

                    if let Some(agent) = maybe_agent.first() {
                        // Create agent connection in the DB.
                        agent_connection::UpsertQuery::new(*agent.id(), payload_id, handle_id)
                            .execute(&conn)?;

                        Ok(())
                    } else {
                        // Agent may be already gone.
                        Err(anyhow!("Agent not found")).error(AppErrorKind::AgentNotEnteredTheRoom)
                    }
                })
            }
        })
        .await?;

        let handle_id = HandleId::new(
            rtc_stream_id,
            payload_id,
            handle.id,
            backend.session_id(),
            backend.id().clone(),
        );

        let current_span = Span::current();
        current_span.record("sdp_type", "offer");
        let is_recvonly = endpoint::rtc_signal::is_sdp_recvonly(self.jsep.sdp.as_str())
            .context("Invalid JSEP format")
            .error(AppErrorKind::InvalidJsepFormat)?;

        let jsep = Jsep::OfferOrAnswer(self.jsep.clone());

        let answer = if is_recvonly {
            let reader_config = crate::util::spawn_blocking({
                let rtc_id = handle_id.rtc_id();
                let conn = self.ctx.get_conn().await?;
                move || db::rtc_reader_config::read_config(rtc_id, &conn)
            })
            .await?;

            let request = ReadStreamRequest {
                body: ReadStreamRequestBody::new(
                    handle_id.rtc_id(),
                    self.agent_id.clone(),
                    reader_config.map(|r| {
                        r.into_iter()
                            .map(|r| ReaderConfig {
                                reader_id: r.reader_id().to_owned(),
                                receive_audio: r.receive_audio(),
                                receive_video: r.receive_video(),
                            })
                            .collect()
                    }),
                ),
                handle_id: handle_id.janus_handle_id(),
                session_id: handle_id.janus_session_id(),
                jsep,
            };

            let handle = self
                .ctx
                .janus_clients()
                .stream_waitlist()
                .register()
                .error(AppErrorKind::JanusResponseTimeout)?;

            let transaction = ReadStreamTransaction::Http {
                id: handle.id(),
                replica_addr: self.ctx.janus_clients().own_ip_addr(),
            };
            self.ctx
                .janus_clients()
                .get_or_insert(&backend)
                .error(AppErrorKind::BackendClientCreationFailed)?
                .read_stream(request, transaction)
                .await
                .error(AppErrorKind::BackendRequestFailed)?;

            let resp = handle
                .wait(self.ctx.config().waitlist_timeout)
                .await
                .error(AppErrorKind::JanusResponseTimeout)??;

            resp.jsep
        } else {
            // We've checked that the RTC is owned by the same agent earlier.

            let (_, (writer_config, reader_config)) = tokio::try_join!(
                self.start_rtc_stream(&handle_id),
                self.fetch_reader_writer_configs(&handle_id),
            )?;

            let agent_id = self.agent_id.to_owned();
            let request = CreateStreamRequest {
                body: CreateStreamRequestBody::new(
                    handle_id.rtc_id(),
                    agent_id,
                    writer_config.map(|w| WriterConfig {
                        send_video: w.send_video(),
                        send_audio: w.send_audio(),
                        video_remb: w.video_remb(),
                    }),
                    reader_config.map(|r| {
                        r.into_iter()
                            .map(|r| ReaderConfig {
                                reader_id: r.reader_id().to_owned(),
                                receive_audio: r.receive_audio(),
                                receive_video: r.receive_video(),
                            })
                            .collect()
                    }),
                ),
                handle_id: handle_id.janus_handle_id(),
                session_id: handle_id.janus_session_id(),
                jsep,
            };

            let handle = self
                .ctx
                .janus_clients()
                .stream_waitlist()
                .register()
                .error(AppErrorKind::JanusResponseTimeout)?;

            let transaction = CreateStreamTransaction::Http {
                id: handle.id(),
                replica_addr: self.ctx.janus_clients().own_ip_addr(),
            };
            self.ctx
                .janus_clients()
                .get_or_insert(&backend)
                .error(AppErrorKind::BackendClientCreationFailed)?
                .create_stream(request, transaction)
                .await
                .error(AppErrorKind::BackendRequestFailed)?;

            let resp = handle
                .wait(self.ctx.config().waitlist_timeout)
                .await
                .error(AppErrorKind::JanusResponseTimeout)??;

            resp.jsep
        };

        // Create recording if a writer connects for the first time.
        // We run it after successful signaling to avoid in-progress recording entries
        // which are not really bound to anything.
        if let ConnectIntent::Write = self.intent {
            crate::util::spawn_blocking({
                let id = self.rtc_id;
                let conn = self.ctx.get_conn().await?;

                move || {
                    conn.transaction::<_, diesel::result::Error, _>(|| {
                        let recording = db::recording::FindQuery::new(id).execute(&conn)?;

                        if recording.is_none() {
                            db::recording::InsertQuery::new(id).execute(&conn)?;
                        }

                        Ok(())
                    })
                }
            })
            .await?;
        }

        self.ctx
            .metrics()
            .request_duration
            .rtc_connect
            .observe_timestamp(self.ctx.start_timestamp());

        Ok(ConnectAndSignalResult {
            handle_id,
            jsep: answer,
        })
    }
}

#[derive(Debug, Deserialize)]
pub struct ConnectPayload {
    #[serde(default = "ConnectRequest::default_intent")]
    intent: ConnectIntent,
    #[serde(default)]
    agent_label: Option<String>,
}

pub async fn connect(
    Extension(ctx): Extension<Arc<AppContext>>,
    AgentIdExtractor(agent_id): AgentIdExtractor,
    Path(rtc_id): Path<db::rtc::Id>,
    Json(intent): Json<ConnectPayload>,
) -> RequestResult {
    tracing::Span::current().record("rtc_id", &tracing::field::display(rtc_id));

    let request = ConnectRequest {
        id: rtc_id,
        intent: intent.intent,
    };
    let agent_id = intent
        .agent_label
        .as_ref()
        .map(|label| AgentId::new(label, agent_id.as_account_id().to_owned()))
        .unwrap_or(agent_id);

    ConnectHandler::handle(
        &mut ctx.start_message(),
        request,
        RequestParams::Http {
            agent_id: &agent_id,
        },
    )
    .await
}

pub struct ConnectHandler;

#[async_trait]
impl RequestHandler for ConnectHandler {
    type Payload = ConnectRequest;
    const ERROR_TITLE: &'static str = "Failed to connect to rtc";

    #[instrument(skip(context, payload, reqp), fields(
        rtc_id = %payload.id,
        intent = %payload.intent,
    ))]
    async fn handle<C: Context>(
        context: &mut C,
        payload: Self::Payload,
        reqp: RequestParams<'_>,
    ) -> RequestResult {
        let payload_id = payload.id;
        let room = crate::util::spawn_blocking({
            let conn = context.get_conn().await?;
            move || {
                helpers::find_room_by_rtc_id(payload_id, helpers::RoomTimeRequirement::Open, &conn)
            }
        })
        .await?;

        tracing::Span::current().record("room_id", &tracing::field::display(room.id()));
        tracing::Span::current().record(
            "classroom_id",
            &tracing::field::display(room.classroom_id()),
        );

        // Authorize connecting to the rtc.
        match room.rtc_sharing_policy() {
            RtcSharingPolicy::None => {
                return Err(anyhow!(
                    "'rtc.connect' is not implemented for rtc_sharing_policy = '{}'",
                    room.rtc_sharing_policy(),
                ))
                .error(AppErrorKind::NotImplemented);
            }
            RtcSharingPolicy::Shared => (),
            RtcSharingPolicy::Owned => {
                if payload.intent == ConnectIntent::Write {
                    // Check that the RTC is owned by the same agent.
                    let rtc = crate::util::spawn_blocking({
                        let conn = context.get_conn().await?;
                        move || {
                            db::rtc::FindQuery::new()
                                .id(payload_id)
                                .execute(&conn)?
                                .context("RTC not found")
                                .error(AppErrorKind::RtcNotFound)
                        }
                    })
                    .await?;

                    if rtc.created_by() != reqp.as_agent_id() {
                        return Err(anyhow!("RTC doesn't belong to the agent"))
                            .error(AppErrorKind::AccessDenied);
                    }
                }
            }
        }

        let rtc_id = payload.id.to_string();
        let classroom_id = room.classroom_id().to_string();
        let object = AuthzObject::new(&["classrooms", &classroom_id, "rtcs", &rtc_id]).into();

        let action = match payload.intent {
            ConnectIntent::Read => "read",
            ConnectIntent::Write => "update",
        };

        let authz_time = context
            .authz()
            .authorize(room.audience().into(), reqp, object, action.into())
            .await?;
        context.metrics().observe_auth(authz_time);
        let room_id = room.id();

        // Choose backend to connect.
        let backend =crate::util::spawn_blocking({
            let group = context.config().janus_group.clone();
            let backend_span = tracing::info_span!("finding_backend");

            let conn = context.get_conn().await?;
            move || {
                let _span_handle = backend_span.enter();
                // There are 4 cases:
                // 1. Connecting as a writer for a webinar for the first time. There's no `backend_id` in that case.
                //    Select the most loaded backend that is capable to host the room's reservation.
                //    If there's no capable backend then select the least loaded and send a warning
                //    to Sentry. If there are no backends at all then return `no available backends`
                // 2. Connecting as a writer for a minigroup for the first time. There's no `backend_id` in that case.
                //    Select the least loaded backend and fallback on most loaded. Minigroups have a fixed size, 
                //    that is why least loaded should work fine.
                // 3. Connecting as reader with existing `backend_id`. Choose it because Janus doesn't
                //    support clustering and it must be the same server that the writer is connected to.
                // 4. Reconnecting as writer with existing `backend_id`. Select it to avoid partitioning
                //    of the record across multiple servers.
                let backend = match room.backend_id() {
                    Some(backend_id) => db::janus_backend::FindQuery::new()
                        .id(backend_id)
                        .execute(&conn)?
                        .context("No backend found for stream")
                        .error(AppErrorKind::BackendNotFound)?,
                    None if group.as_deref() == Some("minigroup") => {
                        db::janus_backend::least_loaded(room.id(), group.as_deref(), &conn).transpose()
                        .or_else(|| db::janus_backend::most_loaded(room.id(), group.as_deref(), &conn).transpose())
                        .context("No available backends")
                        .error(AppErrorKind::NoAvailableBackends)??
                    }
                    None => match db::janus_backend::most_loaded(room.id(), group.as_deref(), &conn)? {
                        Some(backend) => backend,
                        None => db::janus_backend::least_loaded(room.id(), group.as_deref(), &conn)?
                            .map(|backend| {
                                use sentry::protocol::{value::Value, Event, Level};
                                let backend_id = backend.id().to_string();

                                warn!(%backend_id, "No capable backends to host the reserve; falling back to the least loaded backend");

                                let mut extra = std::collections::BTreeMap::new();
                                extra.insert(String::from("room_id"), Value::from(room_id.to_string()));
                                extra.insert(String::from("rtc_id"), Value::from(rtc_id));
                                extra.insert(String::from("backend_id"), Value::from(backend_id));

                                if let Some(reserve) = room.reserve() {
                                    extra.insert(String::from("reserve"), Value::from(reserve));
                                }


                                sentry::capture_event(Event {
                                    message: Some(String::from("No capable backends to host the reserve; falling back to the least loaded backend")),
                                    level: Level::Warning,
                                    extra,
                                    ..Default::default()
                                });

                                backend
                            })
                            .context("No available backends")
                            .error(AppErrorKind::NoAvailableBackends)?,
                    },
                };

                // Create recording if a writer connects for the first time.
                if payload.intent == ConnectIntent::Write {
                    conn.transaction::<_, diesel::result::Error, _>(|| {
                        if room.backend_id().is_none() {
                            db::room::UpdateQuery::new(room.id())
                                .backend_id(Some(backend.id()))
                                .execute(&conn)?;
                        }

                        let recording = db::recording::FindQuery::new(payload.id).execute(&conn)?;

                        if recording.is_none() {
                            db::recording::InsertQuery::new(payload.id).execute(&conn)?;
                        }

                        Ok(())
                    })?;
                }

                // Check that the backend's capacity is not exceeded for readers.
                if payload.intent == ConnectIntent::Read
                    && db::janus_backend::free_capacity(payload.id, &conn)? == 0
                {
                    return Err(anyhow!(
                        "Active agents number on the backend exceeded its capacity"
                    ))
                    .error(AppErrorKind::CapacityExceeded);
                }

                Ok::<_, AppError>(backend)
            }
        }).await?;

        let rtc_stream_id = db::janus_rtc_stream::Id::random();

        let handle = context
            .janus_clients()
            .get_or_insert(&backend)
            .error(AppErrorKind::BackendClientCreationFailed)?
            .create_handle(CreateHandleRequest {
                session_id: backend.session_id(),
                opaque_id: Some(OpaqueId {
                    room_id,
                    stream_id: rtc_stream_id,
                }),
            })
            .await
            .context("Handle creating")
            .error(AppErrorKind::BackendRequestFailed)?;

        let agent_id = reqp.as_agent_id().clone();
        let handle_id = handle.id;
        crate::util::spawn_blocking({
            let conn = context.get_conn().await?;
            move || {
                conn.transaction::<_, AppError, _>(|| {
                    // Find agent in the DB who made the original `rtc.connect` request.
                    let maybe_agent = agent::ListQuery::new()
                        .agent_id(&agent_id)
                        .room_id(room_id)
                        .status(agent::Status::Ready)
                        .limit(1)
                        .execute(&conn)?;

                    if let Some(agent) = maybe_agent.first() {
                        // Create agent connection in the DB.
                        agent_connection::UpsertQuery::new(*agent.id(), payload_id, handle_id)
                            .execute(&conn)?;

                        Ok(())
                    } else {
                        // Agent may be already gone.
                        Err(anyhow!("Agent not found")).error(AppErrorKind::AgentNotEnteredTheRoom)
                    }
                })
            }
        })
        .await?;

        // Returning Real-Time connection handle
        let resp = Response::new(
            ResponseStatus::OK,
            endpoint::rtc::ConnectResponseData::new(HandleId::new(
                rtc_stream_id,
                payload_id,
                handle.id,
                backend.session_id(),
                backend.id().clone(),
            )),
            context.start_timestamp(),
            None,
        );
        context
            .metrics()
            .request_duration
            .rtc_connect
            .observe_timestamp(context.start_timestamp());

        Ok(resp)
    }
}

////////////////////////////////////////////////////////////////////////////////

#[cfg(test)]
mod test {
    mod create {
        use crate::{
            db::{
                room::FindQueryable,
                rtc::{Object as Rtc, SharingPolicy as RtcSharingPolicy},
            },
            test_helpers::{prelude::*, test_deps::LocalDeps},
        };
        use chrono::{SubsecRound, Utc};

        use super::super::*;

        #[tokio::test]
        async fn create() {
            let local_deps = LocalDeps::new();
            let postgres = local_deps.run_postgres();
            let db = TestDb::with_local_postgres(&postgres);
            let mut authz = TestAuthz::new();

            // Insert a room.
            let room = db
                .connection_pool()
                .get()
                .map(|conn| shared_helpers::insert_room(&conn))
                .unwrap();

            // Allow user to create rtcs in the room.
            let agent = TestAgent::new("web", "user123", USR_AUDIENCE);
            let classroom_id = room.classroom_id().to_string();
            let object = vec!["classrooms", &classroom_id, "rtcs"];
            authz.allow(agent.account_id(), object, "create");

            // Make rtc.create request.
            let mut context = TestContext::new(db, authz);
            let payload = CreateRequest { room_id: room.id() };

            let messages = handle_request::<CreateHandler>(&mut context, &agent, payload)
                .await
                .expect("Rtc creation failed");

            // Assert response.
            let (rtc, respp, _) = find_response::<Rtc>(messages.as_slice());
            assert_eq!(respp.status(), ResponseStatus::CREATED);
            assert_eq!(rtc.room_id(), room.id());

            // Assert notification.
            let (rtc, evp, topic) = find_event::<Rtc>(messages.as_slice());
            assert!(topic.ends_with(&format!("/rooms/{}/events", room.id())));
            assert_eq!(evp.label(), "rtc.create");
            assert_eq!(rtc.room_id(), room.id());
        }

        #[tokio::test]
        async fn create_in_unbounded_room() {
            let local_deps = LocalDeps::new();
            let postgres = local_deps.run_postgres();
            let db = TestDb::with_local_postgres(&postgres);
            let mut authz = TestAuthz::new();

            // Insert a room.
            let room = db
                .connection_pool()
                .get()
                .map(|conn| {
                    factory::Room::new()
                        .audience(USR_AUDIENCE)
                        .time((
                            Bound::Included(Utc::now().trunc_subsecs(0)),
                            Bound::Unbounded,
                        ))
                        .rtc_sharing_policy(RtcSharingPolicy::Shared)
                        .insert(&conn)
                })
                .unwrap();

            // Allow user to create rtcs in the room.
            let agent = TestAgent::new("web", "user123", USR_AUDIENCE);
            let classroom_id = room.classroom_id().to_string();
            let object = vec!["classrooms", &classroom_id, "rtcs"];
            authz.allow(agent.account_id(), object, "create");

            // Make rtc.create request.
            let mut context = TestContext::new(db, authz);
            let payload = CreateRequest { room_id: room.id() };

            let messages = handle_request::<CreateHandler>(&mut context, &agent, payload)
                .await
                .expect("Rtc creation failed");

            // Assert response.
            let (rtc, respp, _) = find_response::<Rtc>(messages.as_slice());
            assert_eq!(respp.status(), ResponseStatus::CREATED);
            assert_eq!(rtc.room_id(), room.id());

            // Assert room closure is not unbounded
            let conn = context.db().get().expect("Failed to get conn");

            let room = db::room::FindQuery::new()
                .by_id(room.id())
                .execute(&conn)
                .expect("Db query failed")
                .expect("Room must exist");

            assert_ne!(room.time().1, Bound::Unbounded);
        }

        #[tokio::test]
        async fn create_rtc_missing_room() {
            let local_deps = LocalDeps::new();
            let postgres = local_deps.run_postgres();
            let db = TestDb::with_local_postgres(&postgres);

            let agent = TestAgent::new("web", "user123", USR_AUDIENCE);
            let mut context = TestContext::new(db, TestAuthz::new());
            let payload = CreateRequest {
                room_id: db::room::Id::random(),
            };

            let err = handle_request::<CreateHandler>(&mut context, &agent, payload)
                .await
                .expect_err("Unexpected success on rtc creation");

            assert_eq!(err.status(), ResponseStatus::NOT_FOUND);
            assert_eq!(err.kind(), "room_not_found");
        }

        #[tokio::test]
        async fn create_rtc_duplicate() {
            let local_deps = LocalDeps::new();
            let postgres = local_deps.run_postgres();
            let db = TestDb::with_local_postgres(&postgres);
            let mut authz = TestAuthz::new();

            // Insert a room.
            let room = db
                .connection_pool()
                .get()
                .map(|conn| shared_helpers::insert_room(&conn))
                .unwrap();

            // Allow user to create rtcs in the room.
            let agent = TestAgent::new("web", "user123", USR_AUDIENCE);
            let classroom_id = room.classroom_id().to_string();
            let object = vec!["classrooms", &classroom_id, "rtcs"];
            authz.allow(agent.account_id(), object, "create");

            // Make rtc.create request.
            let mut context = TestContext::new(db, authz);
            let payload = CreateRequest { room_id: room.id() };

            let messages = handle_request::<CreateHandler>(&mut context, &agent, payload)
                .await
                .expect("Rtc creation failed");

            // Assert response.
            let (rtc, respp, _) = find_response::<Rtc>(messages.as_slice());
            assert_eq!(respp.status(), ResponseStatus::CREATED);
            assert_eq!(rtc.room_id(), room.id());

            // Make rtc.create request second time.
            let payload = CreateRequest { room_id: room.id() };
            let err = handle_request::<CreateHandler>(&mut context, &agent, payload)
                .await
                .expect_err("Unexpected success on rtc creation");

            // This should fail with already exists
            assert_eq!(err.status(), ResponseStatus::UNPROCESSABLE_ENTITY);
            assert_eq!(err.kind(), "database_query_failed");
        }

        #[tokio::test]
        async fn create_rtc_for_different_agents_with_owned_sharing_policy() {
            let local_deps = LocalDeps::new();
            let postgres = local_deps.run_postgres();
            let db = TestDb::with_local_postgres(&postgres);
            let mut authz = TestAuthz::new();

            // Insert a room.
            let room = db
                .connection_pool()
                .get()
                .map(|conn| shared_helpers::insert_room_with_owned(&conn))
                .unwrap();

            // Allow agents to create RTCs in the room.
            let agent1 = TestAgent::new("web", "user123", USR_AUDIENCE);
            let agent2 = TestAgent::new("web", "user456", USR_AUDIENCE);
            let classroom_id = room.classroom_id().to_string();
            let object = vec!["classrooms", &classroom_id, "rtcs"];
            authz.allow(agent1.account_id(), object.clone(), "create");
            authz.allow(agent2.account_id(), object, "create");

            // Make two rtc.create requests.
            let mut context = TestContext::new(db, authz);
            let payload = CreateRequest { room_id: room.id() };

            let messages1 = handle_request::<CreateHandler>(&mut context, &agent1, payload)
                .await
                .expect("RTC creation failed");

            let payload = CreateRequest { room_id: room.id() };

            let messages2 = handle_request::<CreateHandler>(&mut context, &agent2, payload)
                .await
                .expect("RTC creation failed");

            // Assert responses.
            let (rtc1, respp1, _) = find_response::<Rtc>(messages1.as_slice());
            assert_eq!(respp1.status(), ResponseStatus::CREATED);
            assert_eq!(rtc1.room_id(), room.id());
            assert_eq!(rtc1.created_by(), agent1.agent_id());

            let (rtc2, respp2, _) = find_response::<Rtc>(messages2.as_slice());
            assert_eq!(respp2.status(), ResponseStatus::CREATED);
            assert_eq!(rtc2.room_id(), room.id());
            assert_eq!(rtc2.created_by(), agent2.agent_id());
        }

        #[tokio::test]
        async fn create_rtc_for_the_same_agent_with_owned_sharing_policy() {
            let local_deps = LocalDeps::new();
            let postgres = local_deps.run_postgres();
            let db = TestDb::with_local_postgres(&postgres);
            let mut authz = TestAuthz::new();

            // Insert a room.
            let room = db
                .connection_pool()
                .get()
                .map(|conn| shared_helpers::insert_room_with_owned(&conn))
                .unwrap();

            // Allow agent to create RTCs in the room.
            let agent = TestAgent::new("web", "user123", USR_AUDIENCE);
            let classroom_id = room.classroom_id().to_string();
            let object = vec!["classrooms", &classroom_id, "rtcs"];
            authz.allow(agent.account_id(), object, "create");

            // Make the first rtc.create request.
            let mut context = TestContext::new(db, authz);
            let payload = CreateRequest { room_id: room.id() };

            let messages = handle_request::<CreateHandler>(&mut context, &agent, payload)
                .await
                .expect("RTC creation failed");

            // Assert response.
            let (rtc, respp, _) = find_response::<Rtc>(messages.as_slice());
            assert_eq!(respp.status(), ResponseStatus::CREATED);
            assert_eq!(rtc.room_id(), room.id());
            assert_eq!(rtc.created_by(), agent.agent_id());

            // Make the second rtc.create request and expect fail.
            let payload = CreateRequest { room_id: room.id() };

            let err = handle_request::<CreateHandler>(&mut context, &agent, payload)
                .await
                .expect_err("Unexpected success on RTC creation");

            assert_eq!(err.status(), ResponseStatus::UNPROCESSABLE_ENTITY);
            assert_eq!(err.kind(), "database_query_failed");
        }

        #[tokio::test]
        async fn create_rtc_unauthorized() {
            let local_deps = LocalDeps::new();
            let postgres = local_deps.run_postgres();
            let db = TestDb::with_local_postgres(&postgres);

            let agent = TestAgent::new("web", "user123", USR_AUDIENCE);

            // Insert a room.
            let room = db
                .connection_pool()
                .get()
                .map(|conn| shared_helpers::insert_room(&conn))
                .unwrap();

            // Make rtc.create request.
            let mut context = TestContext::new(db, TestAuthz::new());
            let payload = CreateRequest { room_id: room.id() };

            let err = handle_request::<CreateHandler>(&mut context, &agent, payload)
                .await
                .expect_err("Unexpected success on rtc creation");

            assert_eq!(err.status(), ResponseStatus::FORBIDDEN);
            assert_eq!(err.kind(), "access_denied");
        }
    }

    mod read {
        use crate::{
            db::rtc::Object as Rtc,
            test_helpers::{prelude::*, test_deps::LocalDeps},
        };

        use super::super::*;

        #[tokio::test]
        async fn read_rtc() {
            let local_deps = LocalDeps::new();
            let postgres = local_deps.run_postgres();
            let db = TestDb::with_local_postgres(&postgres);

            let (rtc, classroom_id) = {
                // Insert a room.
                let room = db
                    .connection_pool()
                    .get()
                    .map(|conn| shared_helpers::insert_room_with_owned(&conn))
                    .unwrap();

                let conn = db
                    .connection_pool()
                    .get()
                    .expect("Failed to get DB connection");

                // Create rtc.
                let rtc = shared_helpers::insert_rtc_with_room(&conn, &room);

                (rtc, room.classroom_id().to_string())
            };

            // Allow agent to read the rtc.
            let agent = TestAgent::new("web", "user123", USR_AUDIENCE);
            let mut authz = TestAuthz::new();
            let rtc_id = rtc.id().to_string();
            let object = vec!["classrooms", &classroom_id, "rtcs", &rtc_id];
            authz.allow(agent.account_id(), object, "read");

            // Make rtc.read request.
            let mut context = TestContext::new(db, authz);
            let payload = ReadRequest { id: rtc.id() };

            let messages = handle_request::<ReadHandler>(&mut context, &agent, payload)
                .await
                .expect("RTC reading failed");

            // Assert response.
            let (resp_rtc, respp, _) = find_response::<Rtc>(messages.as_slice());
            assert_eq!(respp.status(), ResponseStatus::OK);
            assert_eq!(resp_rtc.room_id(), rtc.room_id());
        }

        #[tokio::test]
        async fn read_rtc_not_authorized() {
            let local_deps = LocalDeps::new();
            let postgres = local_deps.run_postgres();
            let db = TestDb::with_local_postgres(&postgres);

            let agent = TestAgent::new("web", "user123", USR_AUDIENCE);

            let rtc = {
                let conn = db
                    .connection_pool()
                    .get()
                    .expect("Failed to get DB connection");

                shared_helpers::insert_rtc(&conn)
            };

            let mut context = TestContext::new(db, TestAuthz::new());
            let payload = ReadRequest { id: rtc.id() };

            let err = handle_request::<ReadHandler>(&mut context, &agent, payload)
                .await
                .expect_err("Unexpected success on rtc reading");

            assert_eq!(err.status(), ResponseStatus::FORBIDDEN);
            assert_eq!(err.kind(), "access_denied");
        }

        #[tokio::test]
        async fn read_rtc_missing() {
            let local_deps = LocalDeps::new();
            let postgres = local_deps.run_postgres();
            let db = TestDb::with_local_postgres(&postgres);

            let agent = TestAgent::new("web", "user123", USR_AUDIENCE);
            let mut context = TestContext::new(db, TestAuthz::new());
            let payload = ReadRequest {
                id: db::rtc::Id::random(),
            };

            let err = handle_request::<ReadHandler>(&mut context, &agent, payload)
                .await
                .expect_err("Unexpected success on rtc reading");

            assert_eq!(err.status(), ResponseStatus::NOT_FOUND);
            assert_eq!(err.kind(), "room_not_found");
        }
    }

    mod list {
        use crate::{
            db::rtc::Object as Rtc,
            test_helpers::{prelude::*, test_deps::LocalDeps},
        };

        use super::super::*;

        #[tokio::test]
        async fn list_rtcs() {
            let local_deps = LocalDeps::new();
            let postgres = local_deps.run_postgres();
            let db = TestDb::with_local_postgres(&postgres);

            let agent = TestAgent::new("web", "user123", USR_AUDIENCE);

            let (rtc, classroom_id) = {
                // Insert a room.
                let room = db
                    .connection_pool()
                    .get()
                    .map(|conn| shared_helpers::insert_room_with_owned(&conn))
                    .unwrap();

                let conn = db
                    .connection_pool()
                    .get()
                    .expect("Failed to get DB connection");

                // Create rtc.
                let rtc = shared_helpers::insert_rtc_with_room(&conn, &room);

                (rtc, room.classroom_id().to_string())
            };

            // Allow agent to list rtcs in the room.
            let mut authz = TestAuthz::new();
            let object = vec!["classrooms", &classroom_id, "rtcs"];
            authz.allow(agent.account_id(), object, "list");

            // Make rtc.list request.
            let mut context = TestContext::new(db, authz);

            let payload = ListRequest {
                room_id: rtc.room_id(),
                offset: None,
                limit: None,
            };

            let messages = handle_request::<ListHandler>(&mut context, &agent, payload)
                .await
                .expect("Rtc listing failed");

            // Assert response.
            let (rtcs, respp, _) = find_response::<Vec<Rtc>>(messages.as_slice());
            assert_eq!(respp.status(), ResponseStatus::OK);
            assert_eq!(rtcs.len(), 1);
            assert_eq!(rtcs[0].id(), rtc.id());
            assert_eq!(rtcs[0].room_id(), rtc.room_id());
        }

        #[tokio::test]
        async fn list_rtcs_not_authorized() {
            let local_deps = LocalDeps::new();
            let postgres = local_deps.run_postgres();
            let db = TestDb::with_local_postgres(&postgres);
            let agent = TestAgent::new("web", "user123", USR_AUDIENCE);

            let room = {
                let conn = db
                    .connection_pool()
                    .get()
                    .expect("Failed to get DB connection");

                shared_helpers::insert_room(&conn)
            };

            let mut context = TestContext::new(db, TestAuthz::new());

            let payload = ListRequest {
                room_id: room.id(),
                offset: None,
                limit: None,
            };

            let err = handle_request::<ListHandler>(&mut context, &agent, payload)
                .await
                .expect_err("Unexpected success on rtc listing");

            assert_eq!(err.status(), ResponseStatus::FORBIDDEN);
            assert_eq!(err.kind(), "access_denied");
        }

        #[tokio::test]
        async fn list_rtcs_missing_room() {
            let local_deps = LocalDeps::new();
            let postgres = local_deps.run_postgres();
            let db = TestDb::with_local_postgres(&postgres);

            let agent = TestAgent::new("web", "user123", USR_AUDIENCE);
            let mut context = TestContext::new(db, TestAuthz::new());

            let payload = ListRequest {
                room_id: db::room::Id::random(),
                offset: None,
                limit: None,
            };

            let err = handle_request::<ListHandler>(&mut context, &agent, payload)
                .await
                .expect_err("Unexpected success on rtc listing");

            assert_eq!(err.status(), ResponseStatus::NOT_FOUND);
            assert_eq!(err.kind(), "room_not_found");
        }
    }

    mod connect {
        use std::ops::Bound;

        use chrono::{Duration, Utc};
        use http::StatusCode;

        use crate::{
            db::{agent::Status as AgentStatus, rtc::SharingPolicy as RtcSharingPolicy},
            test_helpers::{prelude::*, test_deps::LocalDeps},
        };

        use super::super::*;

        #[tokio::test]
        async fn connect_to_rtc_only() {
            let local_deps = LocalDeps::new();
            let postgres = local_deps.run_postgres();
            let janus = local_deps.run_janus();
            let db = TestDb::with_local_postgres(&postgres);
            let mut authz = TestAuthz::new();
            let (session_id, handle_id) = shared_helpers::init_janus(&janus.url).await;

            // Insert an rtc and janus backend.
            let (rtc, classroom_id, backend, agent) = db
                .connection_pool()
                .get()
                .map(|conn| {
                    // Insert janus backends.
                    let backend1 = shared_helpers::insert_janus_backend(
                        &conn, &janus.url, session_id, handle_id,
                    );
                    let backend2 = shared_helpers::insert_janus_backend(
                        &conn, &janus.url, session_id, handle_id,
                    );

                    // The first backend has an active agent.
                    let room1 = shared_helpers::insert_room_with_backend_id(&conn, backend1.id());

                    let rtc1 = shared_helpers::insert_rtc_with_room(&conn, &room1);

                    let s1a1 = TestAgent::new("web", "s1a1", USR_AUDIENCE);

                    shared_helpers::insert_connected_agent(
                        &conn,
                        s1a1.agent_id(),
                        room1.id(),
                        rtc1.id(),
                    );

                    // The second backend has 2 agents.
                    let room2 = shared_helpers::insert_room_with_backend_id(&conn, backend2.id());

                    let rtc2 = shared_helpers::insert_rtc_with_room(&conn, &room2);

                    let s2a1 = TestAgent::new("web", "s2a1", USR_AUDIENCE);

                    shared_helpers::insert_connected_agent(
                        &conn,
                        s2a1.agent_id(),
                        room2.id(),
                        rtc2.id(),
                    );

                    let s2a2 = TestAgent::new("web", "s2a2", USR_AUDIENCE);

                    shared_helpers::insert_connected_agent(
                        &conn,
                        s2a2.agent_id(),
                        room2.id(),
                        rtc2.id(),
                    );

                    // The new rtc for which we will balance the stream.
                    let room3 = shared_helpers::insert_room(&conn);
                    let rtc3 = shared_helpers::insert_rtc_with_room(&conn, &room3);
                    let s3a1 = TestAgent::new("web", "s3a1", USR_AUDIENCE);
                    shared_helpers::insert_agent(&conn, s3a1.agent_id(), room3.id());
                    (rtc3, room3.classroom_id().to_string(), backend2, s3a1)
                })
                .unwrap();

            // Allow user to read the rtc.
            let rtc_id = rtc.id().to_string();
            let object = vec!["classrooms", &classroom_id, "rtcs", &rtc_id];
            authz.allow(agent.account_id(), object, "read");

            let mut context = TestContext::new(db, authz);
            let (tx, _) = tokio::sync::mpsc::unbounded_channel();
            context.with_janus(tx);
            // Make rtc.connect request.

            let payload = ConnectRequest {
                id: rtc.id(),
                intent: ConnectIntent::Read,
            };

            let messages = handle_request::<ConnectHandler>(&mut context, &agent, payload)
                .await
                .expect("RTC connect failed");
            let (resp, respp, _topic) = find_response::<ConnectResponseData>(messages.as_slice());
            context.janus_clients().remove_client(&backend);

            assert_eq!(respp.status(), StatusCode::OK);
            assert_eq!(resp.handle_id.rtc_id(), rtc.id());
            assert_eq!(resp.handle_id.janus_session_id(), session_id);
            assert_eq!(resp.handle_id.backend_id(), backend.id());
            assert_ne!(resp.handle_id.janus_handle_id(), handle_id);
        }

        #[tokio::test]
        async fn connect_to_ongoing_rtc() {
            let local_deps = LocalDeps::new();
            let postgres = local_deps.run_postgres();
            let janus = local_deps.run_janus();
            let db = TestDb::with_local_postgres(&postgres);
            let mut authz = TestAuthz::new();
            let (session_id, handle_id) = shared_helpers::init_janus(&janus.url).await;

            // Insert an rtc and janus backend.
            let (rtc, classroom_id, backend, agent) = db
                .connection_pool()
                .get()
                .map(|conn| {
                    let _backend1 = shared_helpers::insert_janus_backend(
                        &conn, &janus.url, session_id, handle_id,
                    );
                    let backend2 = shared_helpers::insert_janus_backend(
                        &conn, &janus.url, session_id, handle_id,
                    );

                    let room = shared_helpers::insert_room_with_backend_id(&conn, backend2.id());

                    let rtc = shared_helpers::insert_rtc_with_room(&conn, &room);
                    let agent = TestAgent::new("web", "user123", USR_AUDIENCE);
                    shared_helpers::insert_agent(&conn, agent.agent_id(), room.id());
                    (rtc, room.classroom_id().to_string(), backend2, agent)
                })
                .unwrap();

            // Allow user to read the rtc.
            let rtc_id = rtc.id().to_string();
            let object = vec!["classrooms", &classroom_id, "rtcs", &rtc_id];
            authz.allow(agent.account_id(), object, "read");

            // Make rtc.connect request.
            let mut context = TestContext::new(db, authz);
            let (tx, _) = tokio::sync::mpsc::unbounded_channel();
            context.with_janus(tx);

            let payload = ConnectRequest {
                id: rtc.id(),
                intent: ConnectIntent::Read,
            };

            let messages = handle_request::<ConnectHandler>(&mut context, &agent, payload)
                .await
                .expect("RTC connect failed");
            let (resp, respp, _topic) = find_response::<ConnectResponseData>(messages.as_slice());
            context.janus_clients().remove_client(&backend);

            assert_eq!(respp.status(), StatusCode::OK);
            assert_eq!(resp.handle_id.rtc_id(), rtc.id());
            assert_eq!(resp.handle_id.janus_session_id(), session_id);
            assert_eq!(resp.handle_id.backend_id(), backend.id());
            assert_ne!(resp.handle_id.janus_handle_id(), handle_id);
        }

        #[tokio::test]
        async fn connect_to_rtc_with_reservation() {
            let local_deps = LocalDeps::new();
            let postgres = local_deps.run_postgres();
            let janus = local_deps.run_janus();
            let db = TestDb::with_local_postgres(&postgres);
            let (session_id, handle_id) = shared_helpers::init_janus(&janus.url).await;
            let mut authz = TestAuthz::new();

            let (rtc, classroom_id, backend, agent) = db
                .connection_pool()
                .get()
                .map(|conn| {
                    // The first backend is big enough but has some load.
                    let backend1_id = {
                        let agent = TestAgent::new("alpha", "janus", SVC_AUDIENCE);
                        agent.agent_id().to_owned()
                    };

                    let backend1 = factory::JanusBackend::new(
                        backend1_id,
                        handle_id,
                        session_id,
                        janus.url.clone(),
                    )
                    .capacity(20)
                    .insert(&conn);

                    let room1 = shared_helpers::insert_room_with_backend_id(&conn, backend1.id());

                    let _rtc1 = shared_helpers::insert_rtc_with_room(&conn, &room1);

                    let agent = TestAgent::new("web", "user456", SVC_AUDIENCE);
                    shared_helpers::insert_agent(&conn, agent.agent_id(), room1.id());

                    let agent = TestAgent::new("web", "user456", USR_AUDIENCE);
                    shared_helpers::insert_agent(&conn, agent.agent_id(), room1.id());

                    // The second backend is too small but has no load.
                    let backend2_id = {
                        let agent = TestAgent::new("beta", "janus", SVC_AUDIENCE);
                        agent.agent_id().to_owned()
                    };

                    factory::JanusBackend::new(
                        backend2_id,
                        handle_id,
                        session_id,
                        janus.url.clone(),
                    )
                    .capacity(5)
                    .insert(&conn);

                    // It should balance to the first one despite of the load.
                    let now = Utc::now();

                    let room2 = factory::Room::new()
                        .audience(USR_AUDIENCE)
                        .time((
                            Bound::Included(now),
                            Bound::Excluded(now + Duration::hours(1)),
                        ))
                        .rtc_sharing_policy(RtcSharingPolicy::Shared)
                        .reserve(15)
                        .insert(&conn);
                    let agent = TestAgent::new("web", "user123", USR_AUDIENCE);
                    let rtc2 = shared_helpers::insert_rtc_with_room(&conn, &room2);
                    shared_helpers::insert_agent(&conn, agent.agent_id(), room2.id());
                    (rtc2, room2.classroom_id().to_string(), backend1, agent)
                })
                .unwrap();

            // Allow user to read the rtc.
            let rtc_id = rtc.id().to_string();
            let object = vec!["classrooms", &classroom_id, "rtcs", &rtc_id];
            authz.allow(agent.account_id(), object, "read");

            // Make rtc.connect request.
            let mut context = TestContext::new(db, authz);
            let (tx, _) = tokio::sync::mpsc::unbounded_channel();
            context.with_janus(tx);

            let payload = ConnectRequest {
                id: rtc.id(),
                intent: ConnectIntent::Read,
            };

            let messages = handle_request::<ConnectHandler>(&mut context, &agent, payload)
                .await
                .expect("RTC connect failed");
            let (resp, respp, _topic) = find_response::<ConnectResponseData>(messages.as_slice());
            context.janus_clients().remove_client(&backend);

            assert_eq!(respp.status(), StatusCode::OK);
            assert_eq!(resp.handle_id.rtc_id(), rtc.id());
            assert_eq!(resp.handle_id.janus_session_id(), session_id);
            assert_eq!(resp.handle_id.backend_id(), backend.id());
            assert_ne!(resp.handle_id.janus_handle_id(), handle_id);
        }

        #[tokio::test]
        async fn connect_to_rtc_take_reserved_slot() {
            let local_deps = LocalDeps::new();
            let postgres = local_deps.run_postgres();
            let janus = local_deps.run_janus();
            let db = TestDb::with_local_postgres(&postgres);
            let (session_id, handle_id) = shared_helpers::init_janus(&janus.url).await;
            let mut authz = TestAuthz::new();
            let reader1 = TestAgent::new("web", "reader1", USR_AUDIENCE);
            let reader2 = TestAgent::new("web", "reader2", USR_AUDIENCE);
            let writer1 = TestAgent::new("web", "writer1", USR_AUDIENCE);
            let writer2 = TestAgent::new("web", "writer2", USR_AUDIENCE);

            let (rtc1, rtc2, backend, classroom_id1, classroom_id2) = db
                .connection_pool()
                .get()
                .map(|conn| {
                    // Insert backend with capacity = 4.
                    let backend_id = {
                        let agent = TestAgent::new("alpha", "janus", SVC_AUDIENCE);
                        agent.agent_id().to_owned()
                    };

                    let backend = factory::JanusBackend::new(
                        backend_id,
                        handle_id,
                        session_id,
                        janus.url.clone(),
                    )
                    .capacity(4)
                    .insert(&conn);

                    // Insert rooms: 1 with reserve = 2 and the other without reserve.
                    let now = Utc::now();

                    let room1 = factory::Room::new()
                        .audience(USR_AUDIENCE)
                        .time((
                            Bound::Included(now),
                            Bound::Excluded(now + Duration::hours(1)),
                        ))
                        .rtc_sharing_policy(RtcSharingPolicy::Shared)
                        .backend_id(backend.id())
                        .reserve(2)
                        .insert(&conn);

                    let room2 = shared_helpers::insert_room_with_backend_id(&conn, backend.id());

                    // Insert rtcs.
                    let rtc1 = factory::Rtc::new(room1.id()).insert(&conn);
                    let rtc2 = factory::Rtc::new(room2.id()).insert(&conn);

                    // Insert active agents.
                    shared_helpers::insert_agent(&conn, writer1.agent_id(), room1.id());
                    shared_helpers::insert_agent(&conn, writer2.agent_id(), room2.id());

                    factory::Agent::new()
                        .agent_id(reader1.agent_id())
                        .room_id(room2.id())
                        .status(AgentStatus::Ready)
                        .insert(&conn);
                    factory::Agent::new()
                        .agent_id(reader1.agent_id())
                        .room_id(room1.id())
                        .status(AgentStatus::Ready)
                        .insert(&conn);

                    shared_helpers::insert_agent(&conn, reader2.agent_id(), room2.id());

                    (
                        rtc1,
                        rtc2,
                        backend,
                        room1.classroom_id().to_string(),
                        room2.classroom_id().to_string(),
                    )
                })
                .unwrap();

            // Allow user to read rtcs.
            for rtc in &[(&rtc1, &classroom_id1), (&rtc2, &classroom_id2)] {
                let rtc_id = rtc.0.id().to_string();
                let object = vec!["classrooms", rtc.1, "rtcs", &rtc_id];
                authz.allow(reader1.account_id(), object, "read");
            }

            // Connect to the rtc in the room without reserve.
            let mut context = TestContext::new(db, authz);
            let (tx, _) = tokio::sync::mpsc::unbounded_channel();
            context.with_janus(tx);

            let payload = ConnectRequest {
                id: rtc2.id(),
                intent: ConnectIntent::Read,
            };

            // Should be ok since we disregard reserves.
            handle_request::<ConnectHandler>(&mut context, &reader1, payload)
                .await
                .expect("RTC connect failed");

            // Delete agent
            {
                let conn = context.get_conn().await.expect("Failed to acquire db conn");
                let row_count = db::agent::DeleteQuery::new()
                    .agent_id(reader1.agent_id())
                    .room_id(rtc2.room_id())
                    .execute(&conn)
                    .expect("Failed to delete user from agents");
                // Check that we actually deleted something
                assert_eq!(row_count, 1);
            }

            // Connect to the rtc in the room with free reserved slots.
            let payload = ConnectRequest {
                id: rtc1.id(),
                intent: ConnectIntent::Read,
            };

            // Expect success.
            handle_request::<ConnectHandler>(&mut context, &reader1, payload)
                .await
                .expect("RTC connect failed");
            context.janus_clients().remove_client(&backend);
        }

        #[tokio::test]
        async fn connect_to_rtc_as_last_reader() {
            let local_deps = LocalDeps::new();
            let postgres = local_deps.run_postgres();
            let janus = local_deps.run_janus();
            let db = TestDb::with_local_postgres(&postgres);
            let (session_id, handle_id) = shared_helpers::init_janus(&janus.url).await;
            let mut authz = TestAuthz::new();
            let writer = TestAgent::new("web", "writer", USR_AUDIENCE);
            let reader = TestAgent::new("web", "reader", USR_AUDIENCE);

            let (rtc, backend, classroom_id) = db
                .connection_pool()
                .get()
                .map(|conn| {
                    // Insert backend.
                    let backend_id = {
                        let agent = TestAgent::new("alpha", "janus", SVC_AUDIENCE);
                        agent.agent_id().to_owned()
                    };

                    let backend = factory::JanusBackend::new(
                        backend_id,
                        handle_id,
                        session_id,
                        janus.url.clone(),
                    )
                    .capacity(2)
                    .insert(&conn);

                    // Insert room and rtc.
                    let room = shared_helpers::insert_room_with_backend_id(&conn, backend.id());
                    let rtc = shared_helpers::insert_rtc_with_room(&conn, &room);

                    // Insert active agents.
                    shared_helpers::insert_agent(&conn, writer.agent_id(), room.id());

                    factory::Agent::new()
                        .agent_id(reader.agent_id())
                        .room_id(room.id())
                        .status(AgentStatus::Ready)
                        .insert(&conn);

                    (rtc, backend, room.classroom_id().to_string())
                })
                .unwrap();

            // Allow user to read the rtc.
            let rtc_id = rtc.id().to_string();
            let object = vec!["classrooms", &classroom_id, "rtcs", &rtc_id];
            authz.allow(reader.account_id(), object, "read");

            // Make rtc.connect request.
            let mut context = TestContext::new(db, authz);
            let (tx, _) = tokio::sync::mpsc::unbounded_channel();
            context.with_janus(tx);

            let payload = ConnectRequest {
                id: rtc.id(),
                intent: ConnectIntent::Read,
            };

            handle_request::<ConnectHandler>(&mut context, &reader, payload)
                .await
                .expect("RTC connect failed");
            context.janus_clients().remove_client(&backend);
        }

        #[tokio::test]
        async fn connect_to_rtc_full_server_as_reader() {
            let local_deps = LocalDeps::new();
            let postgres = local_deps.run_postgres();
            let janus = local_deps.run_janus();
            let db = TestDb::with_local_postgres(&postgres);
            let (session_id, handle_id) = shared_helpers::init_janus(&janus.url).await;
            let mut authz = TestAuthz::new();
            let writer = TestAgent::new("web", "writer", USR_AUDIENCE);
            let reader1 = TestAgent::new("web", "reader1", USR_AUDIENCE);
            let reader2 = TestAgent::new("web", "reader2", USR_AUDIENCE);

            let (rtc, classroom_id) = db
                .connection_pool()
                .get()
                .map(|conn| {
                    // Insert backend.
                    let backend_id = {
                        let agent = TestAgent::new("alpha", "janus", SVC_AUDIENCE);
                        agent.agent_id().to_owned()
                    };

                    let backend = factory::JanusBackend::new(
                        backend_id,
                        handle_id,
                        session_id,
                        janus.url.clone(),
                    )
                    .capacity(2)
                    .insert(&conn);

                    // Insert room and rtc.
                    let room = shared_helpers::insert_room_with_backend_id(&conn, backend.id());

                    let rtc = shared_helpers::insert_rtc_with_room(&conn, &room);

                    // Insert active agents.
                    shared_helpers::insert_connected_agent(
                        &conn,
                        writer.agent_id(),
                        room.id(),
                        rtc.id(),
                    );

                    shared_helpers::insert_connected_agent(
                        &conn,
                        reader1.agent_id(),
                        room.id(),
                        rtc.id(),
                    );

                    factory::Agent::new()
                        .agent_id(reader2.agent_id())
                        .room_id(room.id())
                        .status(AgentStatus::Ready)
                        .insert(&conn);

                    (rtc, room.classroom_id().to_string())
                })
                .unwrap();

            // Allow user to read the rtc.
            let rtc_id = rtc.id().to_string();
            let object = vec!["classrooms", &classroom_id, "rtcs", &rtc_id];
            authz.allow(reader2.account_id(), object, "read");

            // Make rtc.connect request.
            let mut context = TestContext::new(db, authz);
            let (tx, _) = tokio::sync::mpsc::unbounded_channel();
            context.with_janus(tx);

            let payload = ConnectRequest {
                id: rtc.id(),
                intent: ConnectIntent::Read,
            };

            let err = handle_request::<ConnectHandler>(&mut context, &reader2, payload)
                .await
                .expect_err("Unexpected success on rtc connecting");

            assert_eq!(err.status(), ResponseStatus::SERVICE_UNAVAILABLE);
            assert_eq!(err.kind(), "capacity_exceeded");
        }

        #[tokio::test]
        async fn connect_to_rtc_full_server_as_writer() {
            let local_deps = LocalDeps::new();
            let postgres = local_deps.run_postgres();
            let janus = local_deps.run_janus();
            let db = TestDb::with_local_postgres(&postgres);
            let (session_id, handle_id) = shared_helpers::init_janus(&janus.url).await;
            let mut authz = TestAuthz::new();
            let writer = TestAgent::new("web", "writer", USR_AUDIENCE);
            let reader = TestAgent::new("web", "reader", USR_AUDIENCE);

            let (rtc, backend, classroom_id) = db
                .connection_pool()
                .get()
                .map(|conn| {
                    // Insert backend.
                    let backend_id = {
                        let agent = TestAgent::new("alpha", "janus", SVC_AUDIENCE);
                        agent.agent_id().to_owned()
                    };

                    let backend = factory::JanusBackend::new(
                        backend_id,
                        handle_id,
                        session_id,
                        janus.url.clone(),
                    )
                    .capacity(1)
                    .insert(&conn);

                    // Insert rtc.
                    let room = shared_helpers::insert_room_with_backend_id(&conn, backend.id());
                    let rtc = shared_helpers::insert_rtc_with_room(&conn, &room);

                    // Insert active agents.
                    shared_helpers::insert_agent(&conn, reader.agent_id(), room.id());

                    factory::Agent::new()
                        .agent_id(writer.agent_id())
                        .room_id(room.id())
                        .status(AgentStatus::Ready)
                        .insert(&conn);

                    (rtc, backend, room.classroom_id().to_string())
                })
                .unwrap();

            // Allow user to update the rtc.
            let rtc_id = rtc.id().to_string();
            let object = vec!["classrooms", &classroom_id, "rtcs", &rtc_id];
            authz.allow(writer.account_id(), object, "update");

            // Make rtc.connect request.
            let mut context = TestContext::new(db, authz);
            let (tx, _) = tokio::sync::mpsc::unbounded_channel();
            context.with_janus(tx);

            let payload = ConnectRequest {
                id: rtc.id(),
                intent: ConnectIntent::Write,
            };

            handle_request::<ConnectHandler>(&mut context, &writer, payload)
                .await
                .expect("RTC connect failed");
            context.janus_clients().remove_client(&backend);
        }

        #[tokio::test]
        async fn connect_to_rtc_too_big_reserve() {
            let local_deps = LocalDeps::new();
            let postgres = local_deps.run_postgres();
            let janus = local_deps.run_janus();
            let db = TestDb::with_local_postgres(&postgres);
            let (session_id, handle_id) = shared_helpers::init_janus(&janus.url).await;
            let mut authz = TestAuthz::new();
            let new_writer = TestAgent::new("web", "new-writer", USR_AUDIENCE);

            let (rtc, backend_beta, backend_gamma, backend_delta, classroom_id) = db
                .connection_pool()
                .get()
                .map(|conn| {
                    let now = Utc::now();

                    // We have two backends with cap=800 and balance_cap=700 each
                    // We have two rooms with reserves 500 and 600, each at its own backend
                    // Room with reserve 500 has 1 writer and 2 readers, ie its load is 3
                    // Room with reserve 600 has 1 writer and 1 readers, ie its load is 2
                    // We want to balance a room with reserve 400
                    // Since it doesnt fit anywhere it should go to backend with smallest current load,
                    // ie to backend 2 (though it has only 100 free reserve, and backend1 has 200 free reserve)

                    // Insert alpha and beta backends.
                    let backend1 = {
                        let agent = TestAgent::new("alpha", "janus", SVC_AUDIENCE);
                        let id = agent.agent_id().to_owned();
                        factory::JanusBackend::new(id, handle_id, session_id, janus.url.clone())
                            .balancer_capacity(700)
                            .capacity(800)
                            .insert(&conn)
                    };

                    let backend2 = {
                        let agent = TestAgent::new("beta", "janus", SVC_AUDIENCE);
                        let id = agent.agent_id().to_owned();
                        factory::JanusBackend::new(id, handle_id, session_id, janus.url.clone())
                            .balancer_capacity(700)
                            .capacity(800)
                            .insert(&conn)
                    };

                    let backend3 = {
                        let agent = TestAgent::new("gamma", "janus", SVC_AUDIENCE);
                        let id = agent.agent_id().to_owned();
                        factory::JanusBackend::new(id, handle_id, session_id, janus.url.clone())
                            .balancer_capacity(700)
                            .capacity(800)
                            .insert(&conn)
                    };

                    let backend4 = {
                        let agent = TestAgent::new("delta", "janus", SVC_AUDIENCE);
                        let id = agent.agent_id().to_owned();
                        factory::JanusBackend::new(id, handle_id, session_id, janus.url.clone())
                            .balancer_capacity(700)
                            .capacity(800)
                            .insert(&conn)
                    };

                    // Setup three rooms with 500, 600 and 400 reserves.
                    let room1 = factory::Room::new()
                        .audience(USR_AUDIENCE)
                        .time((
                            Bound::Included(now - Duration::minutes(1)),
                            Bound::Excluded(now + Duration::hours(1)),
                        ))
                        .rtc_sharing_policy(RtcSharingPolicy::Shared)
                        .backend_id(backend1.id())
                        .reserve(500)
                        .insert(&conn);

                    let room2 = factory::Room::new()
                        .audience(USR_AUDIENCE)
                        .time((
                            Bound::Included(now - Duration::minutes(1)),
                            Bound::Excluded(now + Duration::hours(1)),
                        ))
                        .reserve(600)
                        .rtc_sharing_policy(RtcSharingPolicy::Shared)
                        .backend_id(backend2.id())
                        .insert(&conn);

                    let room3 = factory::Room::new()
                        .audience(USR_AUDIENCE)
                        .time((
                            Bound::Included(now - Duration::minutes(1)),
                            Bound::Excluded(now + Duration::hours(1)),
                        ))
                        .reserve(400)
                        .rtc_sharing_policy(RtcSharingPolicy::Shared)
                        .insert(&conn);

                    // Insert rtcs for each room.
                    let rtc1 = shared_helpers::insert_rtc_with_room(&conn, &room1);
                    let rtc2 = shared_helpers::insert_rtc_with_room(&conn, &room2);
                    let rtc3 = shared_helpers::insert_rtc_with_room(&conn, &room3);

                    // Insert writer for room 1 @ backend 1
                    let agent = TestAgent::new("web", "writer1", USR_AUDIENCE);

                    shared_helpers::insert_connected_agent(
                        &conn,
                        agent.agent_id(),
                        room1.id(),
                        rtc1.id(),
                    );

                    // Insert two readers for room 1 @ backend 1
                    let agent = TestAgent::new("web", "reader1-1", USR_AUDIENCE);

                    shared_helpers::insert_connected_agent(
                        &conn,
                        agent.agent_id(),
                        room1.id(),
                        rtc1.id(),
                    );

                    let agent = TestAgent::new("web", "reader1-2", USR_AUDIENCE);

                    shared_helpers::insert_connected_agent(
                        &conn,
                        agent.agent_id(),
                        room1.id(),
                        rtc1.id(),
                    );

                    // Insert writer for room 2 @ backend 2
                    let agent = TestAgent::new("web", "writer2", USR_AUDIENCE);
                    shared_helpers::insert_connected_agent(
                        &conn,
                        agent.agent_id(),
                        room2.id(),
                        rtc2.id(),
                    );

                    // Insert reader for room 2 @ backend 2
                    let agent = TestAgent::new("web", "reader2", USR_AUDIENCE);

                    shared_helpers::insert_connected_agent(
                        &conn,
                        agent.agent_id(),
                        room2.id(),
                        rtc2.id(),
                    );

                    shared_helpers::insert_agent(&conn, new_writer.agent_id(), room3.id());

                    (
                        rtc3,
                        backend2,
                        backend3,
                        backend4,
                        room3.classroom_id().to_string(),
                    )
                })
                .unwrap();

            // Allow user to update the rtc.
            let rtc_id = rtc.id().to_string();
            let object = vec!["classrooms", &classroom_id, "rtcs", &rtc_id];
            authz.allow(new_writer.account_id(), object, "update");

            // Make an rtc.connect request.
            // Despite none of the backends are capable to host the reserve it should
            // select the least loaded one.
            let mut context = TestContext::new(db, authz);
            let (tx, _) = tokio::sync::mpsc::unbounded_channel();
            context.with_janus(tx);

            let payload = ConnectRequest {
                id: rtc.id(),
                intent: ConnectIntent::Write,
            };

            let messages = handle_request::<ConnectHandler>(&mut context, &new_writer, payload)
                .await
                .expect("RTC connect failed");
            let (resp, respp, _topic) = find_response::<ConnectResponseData>(messages.as_slice());
            context.janus_clients().remove_client(&backend_beta);

            assert_eq!(respp.status(), StatusCode::OK);
            assert_eq!(resp.handle_id.rtc_id(), rtc.id());
            assert_eq!(resp.handle_id.janus_session_id(), session_id);
            assert!([backend_beta.id(), backend_gamma.id(), backend_delta.id()]
                .contains(&resp.handle_id.backend_id()));
            assert_ne!(resp.handle_id.janus_handle_id(), handle_id);
        }

        #[tokio::test]
        async fn connect_to_rtc_reserve_overflow() {
            let local_deps = LocalDeps::new();
            let postgres = local_deps.run_postgres();
            let janus = local_deps.run_janus();
            let db = TestDb::with_local_postgres(&postgres);
            let (session_id, handle_id) = shared_helpers::init_janus(&janus.url).await;
            let mut authz = TestAuthz::new();
            let new_reader = TestAgent::new("web", "new-reader", USR_AUDIENCE);

            let (rtcs, backend) = db
                .connection_pool()
                .get()
                .map(|conn| {
                    let now = Utc::now();

                    // Lets say we have a single backend with cap=800
                    // Somehow reserves of all rooms that were allocated to it overflow its capacity
                    // We should allow users to connect to rooms with reserves if reserve and cap allows them
                    // But not allow to connect to room with no reserve

                    // Insert alpha backend.
                    let backend = {
                        let agent = TestAgent::new("alpha", "janus", SVC_AUDIENCE);
                        let id = agent.agent_id().to_owned();
                        factory::JanusBackend::new(id, handle_id, session_id, janus.url.clone())
                            .balancer_capacity(700)
                            .capacity(800)
                            .insert(&conn)
                    };

                    // Setup three rooms with 500, 600 and none.
                    let room1 = factory::Room::new()
                        .audience(USR_AUDIENCE)
                        .time((
                            Bound::Included(now),
                            Bound::Excluded(now + Duration::hours(1)),
                        ))
                        .rtc_sharing_policy(RtcSharingPolicy::Shared)
                        .backend_id(backend.id())
                        .reserve(500)
                        .insert(&conn);

                    let room2 = factory::Room::new()
                        .audience(USR_AUDIENCE)
                        .time((
                            Bound::Included(now),
                            Bound::Excluded(now + Duration::hours(1)),
                        ))
                        .reserve(600)
                        .rtc_sharing_policy(RtcSharingPolicy::Shared)
                        .backend_id(backend.id())
                        .insert(&conn);

                    let room3 = factory::Room::new()
                        .audience(USR_AUDIENCE)
                        .time((
                            Bound::Included(now),
                            Bound::Excluded(now + Duration::hours(1)),
                        ))
                        .rtc_sharing_policy(RtcSharingPolicy::Shared)
                        .backend_id(backend.id())
                        .insert(&conn);

                    // Insert rtcs for each room.
                    let rtc1 = shared_helpers::insert_rtc_with_room(&conn, &room1);
                    let rtc2 = shared_helpers::insert_rtc_with_room(&conn, &room2);
                    let rtc3 = shared_helpers::insert_rtc_with_room(&conn, &room3);

                    // Insert writer for room 1
                    let agent = TestAgent::new("web", "writer1", USR_AUDIENCE);

                    shared_helpers::insert_connected_agent(
                        &conn,
                        agent.agent_id(),
                        room1.id(),
                        rtc1.id(),
                    );

                    // Insert 450 readers for room 1
                    for i in 0..450 {
                        let agent = TestAgent::new("web", &format!("reader1-{}", i), USR_AUDIENCE);

                        shared_helpers::insert_connected_agent(
                            &conn,
                            agent.agent_id(),
                            room1.id(),
                            rtc1.id(),
                        );
                    }

                    // Insert writer for room 3
                    let agent = TestAgent::new("web", "writer3", USR_AUDIENCE);

                    shared_helpers::insert_connected_agent(
                        &conn,
                        agent.agent_id(),
                        room2.id(),
                        rtc3.id(),
                    );

                    // Insert reader for room 3
                    let agent = TestAgent::new("web", "reader3", USR_AUDIENCE);

                    shared_helpers::insert_connected_agent(
                        &conn,
                        agent.agent_id(),
                        room3.id(),
                        rtc3.id(),
                    );

                    shared_helpers::insert_agent(&conn, new_reader.agent_id(), room1.id());
                    shared_helpers::insert_agent(&conn, new_reader.agent_id(), room2.id());
                    shared_helpers::insert_agent(&conn, new_reader.agent_id(), room3.id());

                    (
                        [
                            (rtc1, room1.classroom_id().to_string()),
                            (rtc2, room2.classroom_id().to_string()),
                            (rtc3, room3.classroom_id().to_string()),
                        ],
                        backend,
                    )
                })
                .unwrap();

            // Allow user to read the rtcs.
            for rtc in rtcs.iter() {
                let rtc_id = rtc.0.id().to_string();
                let object = vec!["classrooms", &rtc.1, "rtcs", &rtc_id];
                authz.allow(new_reader.account_id(), object, "read");
            }

            let mut context = TestContext::new(db, authz);
            let (tx, _) = tokio::sync::mpsc::unbounded_channel();
            context.with_janus(tx);

            // First two rooms have reserves AND there is free capacity so we can connect to them
            for rtc in rtcs.iter().take(2) {
                let payload = ConnectRequest {
                    id: rtc.0.id(),
                    intent: ConnectIntent::Read,
                };

                // Make an rtc.connect request.
                let messages = handle_request::<ConnectHandler>(&mut context, &new_reader, payload)
                    .await
                    .expect("RTC connect failed");
                let (resp, respp, _topic) =
                    find_response::<ConnectResponseData>(messages.as_slice());

                assert_eq!(respp.status(), StatusCode::OK);
                assert_eq!(resp.handle_id.rtc_id(), rtc.0.id());
                assert_eq!(resp.handle_id.janus_session_id(), session_id);
                assert_eq!(resp.handle_id.backend_id(), backend.id());
                assert_ne!(resp.handle_id.janus_handle_id(), handle_id);
            }

            let payload = ConnectRequest {
                id: rtcs[2].0.id(),
                intent: ConnectIntent::Read,
            };

            // Last room has NO reserve AND there is free capacity BUT it was exhausted by first two rooms
            // So in theory we should not be able to connect to this room due to capacity_exceeded error
            // But we still let the user through because:
            //   1. we almost never fill any server with users upto max capacity
            //   2. thus there are unused slots anyway
            // So its better to let them in
            handle_request::<ConnectHandler>(&mut context, &new_reader, payload)
                .await
                .expect("RTC connect failed");
            context.janus_clients().remove_client(&backend);
        }

        #[tokio::test]
        async fn connect_to_shared_rtc_created_by_someone_else() {
            let local_deps = LocalDeps::new();
            let postgres = local_deps.run_postgres();
            let janus = local_deps.run_janus();
            let db = TestDb::with_local_postgres(&postgres);
            let (session_id, handle_id) = shared_helpers::init_janus(&janus.url).await;
            let mut authz = TestAuthz::new();
            let agent = TestAgent::new("web", "user123", USR_AUDIENCE);

            // Create an RTC.
            let (rtc, backend, classroom_id) = db
                .connection_pool()
                .get()
                .map(|conn| {
                    let now = Utc::now();
                    let creator = TestAgent::new("web", "creator", USR_AUDIENCE);

                    let backend = shared_helpers::insert_janus_backend(
                        &conn, &janus.url, session_id, handle_id,
                    );

                    let room = factory::Room::new()
                        .audience(USR_AUDIENCE)
                        .time((Bound::Included(now), Bound::Unbounded))
                        .rtc_sharing_policy(RtcSharingPolicy::Shared)
                        .backend_id(backend.id())
                        .insert(&conn);

                    let rtc = factory::Rtc::new(room.id())
                        .created_by(creator.agent_id().to_owned())
                        .insert(&conn);
                    shared_helpers::insert_agent(&conn, agent.agent_id(), room.id());
                    (rtc, backend, room.classroom_id().to_string())
                })
                .unwrap();

            // Allow agent to update the RTC.
            let agent = TestAgent::new("web", "user123", USR_AUDIENCE);
            let rtc_id = rtc.id().to_string();
            let object = vec!["classrooms", &classroom_id, "rtcs", &rtc_id];
            authz.allow(agent.account_id(), object, "update");

            // Make rtc.connect request.
            let mut context = TestContext::new(db, authz);
            let (tx, _) = tokio::sync::mpsc::unbounded_channel();
            context.with_janus(tx);

            let payload = ConnectRequest {
                id: rtc.id(),
                intent: ConnectIntent::Write,
            };

            handle_request::<ConnectHandler>(&mut context, &agent, payload)
                .await
                .expect("RTC connect failed");
            context.janus_clients().remove_client(&backend);
        }

        #[tokio::test]
        async fn connect_to_owned_rtc_created_by_someone_else_for_writing() {
            let local_deps = LocalDeps::new();
            let postgres = local_deps.run_postgres();
            let janus = local_deps.run_janus();
            let db = TestDb::with_local_postgres(&postgres);
            let (session_id, handle_id) = shared_helpers::init_janus(&janus.url).await;
            let mut authz = TestAuthz::new();
            let agent = TestAgent::new("web", "user123", USR_AUDIENCE);

            // Create an RTC.
            let (rtc, backend, classroom_id) = db
                .connection_pool()
                .get()
                .map(|conn| {
                    let now = Utc::now();
                    let creator = TestAgent::new("web", "creator", USR_AUDIENCE);

                    let backend = shared_helpers::insert_janus_backend(
                        &conn, &janus.url, session_id, handle_id,
                    );

                    let room = factory::Room::new()
                        .audience(USR_AUDIENCE)
                        .time((Bound::Included(now), Bound::Unbounded))
                        .rtc_sharing_policy(RtcSharingPolicy::Owned)
                        .backend_id(backend.id())
                        .insert(&conn);

                    let rtc = factory::Rtc::new(room.id())
                        .created_by(creator.agent_id().to_owned())
                        .insert(&conn);
                    shared_helpers::insert_agent(&conn, agent.agent_id(), room.id());
                    (rtc, backend, room.classroom_id().to_string())
                })
                .unwrap();

            // Allow agent to update the RTC.
            let rtc_id = rtc.id().to_string();
            let object = vec!["classrooms", &classroom_id, "rtcs", &rtc_id];
            authz.allow(agent.account_id(), object, "update");

            // Make rtc.connect request.
            let mut context = TestContext::new(db, authz);
            let (tx, _) = tokio::sync::mpsc::unbounded_channel();
            context.with_janus(tx);

            let payload = ConnectRequest {
                id: rtc.id(),
                intent: ConnectIntent::Write,
            };

            let err = handle_request::<ConnectHandler>(&mut context, &agent, payload)
                .await
                .expect_err("Unexpected success on RTC connection");
            context.janus_clients().remove_client(&backend);

            assert_eq!(err.status(), ResponseStatus::FORBIDDEN);
            assert_eq!(err.kind(), "access_denied");
        }

        #[tokio::test]
        async fn connect_to_owned_rtc_created_by_someone_else_for_reading() {
            let local_deps = LocalDeps::new();
            let postgres = local_deps.run_postgres();
            let janus = local_deps.run_janus();
            let db = TestDb::with_local_postgres(&postgres);
            let (session_id, handle_id) = shared_helpers::init_janus(&janus.url).await;
            let mut authz = TestAuthz::new();
            let agent = TestAgent::new("web", "user123", USR_AUDIENCE);

            // Create an RTC.
            let (rtc, backend, classroom_id) = db
                .connection_pool()
                .get()
                .map(|conn| {
                    let now = Utc::now();
                    let creator = TestAgent::new("web", "creator", USR_AUDIENCE);

                    let backend = shared_helpers::insert_janus_backend(
                        &conn, &janus.url, session_id, handle_id,
                    );

                    let room = factory::Room::new()
                        .audience(USR_AUDIENCE)
                        .time((Bound::Included(now), Bound::Unbounded))
                        .rtc_sharing_policy(RtcSharingPolicy::Owned)
                        .backend_id(backend.id())
                        .insert(&conn);

                    let rtc = factory::Rtc::new(room.id())
                        .created_by(creator.agent_id().to_owned())
                        .insert(&conn);
                    shared_helpers::insert_agent(&conn, agent.agent_id(), room.id());

                    (rtc, backend, room.classroom_id().to_string())
                })
                .unwrap();

            // Allow agent to read the RTC.
            let rtc_id = rtc.id().to_string();
            let object = vec!["classrooms", &classroom_id, "rtcs", &rtc_id];
            authz.allow(agent.account_id(), object, "read");

            // Make rtc.connect request.
            let mut context = TestContext::new(db, authz);
            let (tx, _) = tokio::sync::mpsc::unbounded_channel();
            context.with_janus(tx);

            let payload = ConnectRequest {
                id: rtc.id(),
                intent: ConnectIntent::Read,
            };

            handle_request::<ConnectHandler>(&mut context, &agent, payload)
                .await
                .expect("RTC connect failed");
            context.janus_clients().remove_client(&backend)
        }

        #[tokio::test]
        async fn connect_to_rtc_with_backend_grouping() {
            let local_deps = LocalDeps::new();
            let postgres = local_deps.run_postgres();
            let janus = local_deps.run_janus();
            let db = TestDb::with_local_postgres(&postgres);
            let (session_id, handle_id) = shared_helpers::init_janus(&janus.url).await;
            let mut authz = TestAuthz::new();
            let agent = TestAgent::new("web", "user123", USR_AUDIENCE);

            let (rtc, backend, classroom_id) = {
                let conn = db
                    .connection_pool()
                    .get()
                    .expect("Failed to get DB connection");

                // Insert two backends in different groups.
                let backend1_agent = TestAgent::new("alpha", "janus", SVC_AUDIENCE);

                let backend1 = factory::JanusBackend::new(
                    backend1_agent.agent_id().to_owned(),
                    handle_id,
                    session_id,
                    janus.url.clone(),
                )
                .group("wrong")
                .insert(&conn);

                let backend2_agent = TestAgent::new("beta", "janus", SVC_AUDIENCE);

                let backend2 = factory::JanusBackend::new(
                    backend2_agent.agent_id().to_owned(),
                    handle_id,
                    session_id,
                    janus.url.clone(),
                )
                .group("right")
                .insert(&conn);

                // Add some load to the first backend.
                let room1 = shared_helpers::insert_room_with_backend_id(&conn, backend1.id());
                let rtc1 = shared_helpers::insert_rtc_with_room(&conn, &room1);
                let someone = TestAgent::new("web", "user456", USR_AUDIENCE);

                shared_helpers::insert_connected_agent(
                    &conn,
                    someone.agent_id(),
                    rtc1.room_id(),
                    rtc1.id(),
                );

                // Insert an RTC to connect to
                let room2 = shared_helpers::insert_room(&conn);
                let rtc2 = shared_helpers::insert_rtc_with_room(&conn, &room2);
                shared_helpers::insert_agent(&conn, agent.agent_id(), room2.id());
                (rtc2, backend2, room2.classroom_id().to_string())
            };

            // Allow agent to read the RTC.
            let rtc_id = rtc.id().to_string();
            let object = vec!["classrooms", &classroom_id, "rtcs", &rtc_id];
            authz.allow(agent.account_id(), object, "read");

            // Configure the app to the `right` janus group.
            let mut context = TestContext::new(db, authz);
            context.config_mut().janus_group = Some(String::from("right"));
            let (tx, _rx) = tokio::sync::mpsc::unbounded_channel();
            context.with_grouped_janus("right", tx);

            // Make rtc.connect request.
            let payload = ConnectRequest {
                id: rtc.id(),
                intent: ConnectIntent::Read,
            };

            let messages = handle_request::<ConnectHandler>(&mut context, &agent, payload)
                .await
                .expect("RTC connect failed");
            let (resp, respp, _topic) = find_response::<ConnectResponseData>(messages.as_slice());
            context.janus_clients().remove_client(&backend);

            assert_eq!(respp.status(), StatusCode::OK);
            assert_eq!(resp.handle_id.rtc_id(), rtc.id());
            assert_eq!(resp.handle_id.janus_session_id(), session_id);
            assert_eq!(resp.handle_id.backend_id(), backend.id());
            assert_ne!(resp.handle_id.janus_handle_id(), handle_id);
        }

        #[tokio::test]
        async fn connect_to_rtc_not_authorized() {
            let local_deps = LocalDeps::new();
            let postgres = local_deps.run_postgres();
            let db = TestDb::with_local_postgres(&postgres);
            let agent = TestAgent::new("web", "user123", USR_AUDIENCE);

            let rtc = {
                let conn = db
                    .connection_pool()
                    .get()
                    .expect("Failed to get DB connection");

                shared_helpers::insert_rtc(&conn)
            };

            let mut context = TestContext::new(db, TestAuthz::new());

            let payload = ConnectRequest {
                id: rtc.id(),
                intent: ConnectIntent::Read,
            };

            let err = handle_request::<ConnectHandler>(&mut context, &agent, payload)
                .await
                .expect_err("Unexpected success on rtc connecting");

            assert_eq!(err.status(), ResponseStatus::FORBIDDEN);
            assert_eq!(err.kind(), "access_denied");
        }

        #[tokio::test]
        async fn connect_to_rtc_missing() {
            let local_deps = LocalDeps::new();
            let postgres = local_deps.run_postgres();
            let db = TestDb::with_local_postgres(&postgres);

            let agent = TestAgent::new("web", "user123", USR_AUDIENCE);
            let mut context = TestContext::new(db, TestAuthz::new());

            let payload = ConnectRequest {
                id: db::rtc::Id::random(),
                intent: ConnectIntent::Read,
            };

            let err = handle_request::<ConnectHandler>(&mut context, &agent, payload)
                .await
                .expect_err("Unexpected success on rtc connecting");

            assert_eq!(err.status(), ResponseStatus::NOT_FOUND);
            assert_eq!(err.kind(), "room_not_found");
        }
    }
}<|MERGE_RESOLUTION|>--- conflicted
+++ resolved
@@ -15,7 +15,7 @@
 
 use crate::{
     app::{
-        context::{AppContext, Context, MessageContext},
+        context::{AppContext, Context, MessageContext, GlobalContext},
         endpoint,
         endpoint::prelude::*,
         handle_id::HandleId,
@@ -139,7 +139,7 @@
     pub notification_topic: String,
 }
 
-impl<'a, C: Context> RtcCreate<'a, C> {
+impl<'a, C: GlobalContext> RtcCreate<'a, C> {
     pub async fn run(self) -> Result<RtcCreateResult, AppError> {
         let room = match self.room {
             Ok(room) => room,
@@ -200,25 +200,10 @@
             }
         })
         .await?;
-<<<<<<< HEAD
         Span::current().record("rtc_id", rtc.id().to_string().as_str());
-
-        // Respond and broadcast to the room topic.
-        let mut response = Response::new(
-            ResponseStatus::CREATED,
-            rtc.clone(),
-            context.start_timestamp(),
-            Some(authz_time),
-        );
-
-        response.add_notification(
-            "rtc.create",
-            &format!("rooms/{room_id}/events"),
-=======
 
         let notification_topic = format!("rooms/{}/events", rtc.room_id());
         Ok(RtcCreateResult {
->>>>>>> edd27f3e
             rtc,
             authz_time,
             notification_label: "rtc.create",
