use anyhow::{anyhow, Context as AnyhowContext};
use async_trait::async_trait;
use axum::{
    extract::{Extension, Path, Query},
    Json,
};
use chrono::Duration;

use either::Either;
use serde::{Deserialize, Serialize};
use std::{fmt, sync::Arc};
use svc_agent::{mqtt::ResponseStatus, Addressable, AgentId, Authenticable};
use svc_utils::extractors::AgentIdExtractor;

use tracing::{warn, Span};

use crate::{
    app::{
<<<<<<< HEAD
        context::{AppContext, Context, GlobalContext, MessageContext},
        endpoint,
=======
        context::{AppContext, Context, MessageContext},
>>>>>>> a09bc287
        endpoint::prelude::*,
        endpoint::{self, rtc_signal::start_rtc_stream},
        handle_id::HandleId,
        metrics::HistogramExt,
        service_utils::{RequestParams, Response},
    },
    authz::AuthzObject,
    backend::janus::client::{
        create_handle::{CreateHandleRequest, OpaqueId},
        create_stream::{
            CreateStreamRequest, CreateStreamRequestBody, CreateStreamTransaction, ReaderConfig,
            WriterConfig,
        },
        read_stream::{ReadStreamRequest, ReadStreamRequestBody, ReadStreamTransaction},
        Jsep, JsonSdp,
    },
    db::{self, agent, agent_connection, rtc::SharingPolicy as RtcSharingPolicy},
    diesel::{Connection, Identifiable},
};
use tracing_attributes::instrument;

////////////////////////////////////////////////////////////////////////////////

#[derive(Debug, Serialize, Deserialize)]
pub struct ConnectResponseData {
    handle_id: HandleId,
}

impl ConnectResponseData {
    pub fn new(handle_id: HandleId) -> Self {
        Self { handle_id }
    }
}

////////////////////////////////////////////////////////////////////////////////

#[derive(Debug, Deserialize)]
pub struct CreateRequest {
    room_id: db::room::Id,
}

pub async fn create(
    Extension(ctx): Extension<Arc<AppContext>>,
    AgentIdExtractor(agent_id): AgentIdExtractor,
    Path(room_id): Path<db::room::Id>,
) -> RequestResult {
    tracing::Span::current().record("room_id", &tracing::field::display(room_id));

    let request = CreateRequest { room_id };
    CreateHandler::handle(
        &mut ctx.start_message(),
        request,
        RequestParams::Http {
            agent_id: &agent_id,
        },
    )
    .await
}

pub struct CreateHandler;

#[async_trait]
impl RequestHandler for CreateHandler {
    type Payload = CreateRequest;
    const ERROR_TITLE: &'static str = "Failed to create rtc";

    async fn handle<C: Context>(
        context: &mut C,
        payload: Self::Payload,
        reqp: RequestParams<'_>,
    ) -> RequestResult {
        let RtcCreateResult {
            rtc,
            authz_time,
            notification_label,
            notification_topic,
        } = RtcCreate {
            ctx: context,
<<<<<<< HEAD
            room: Err(payload.room_id),
=======
            room: Either::Right(payload.room_id),
>>>>>>> a09bc287
            reqp,
        }
        .run()
        .await?;

<<<<<<< HEAD
        Span::current().record("rtc_id", rtc.id().to_string().as_str());
=======
        Span::current().record("rtc_id", &rtc.id().to_string().as_str());
>>>>>>> a09bc287

        // Respond and broadcast to the room topic.
        let mut response = Response::new(
            ResponseStatus::CREATED,
            rtc.clone(),
            context.start_timestamp(),
            Some(authz_time),
        );
<<<<<<< HEAD

        response.add_notification(
            notification_label,
            &notification_topic,
            rtc,
            context.start_timestamp(),
        );
        context
            .metrics()
            .request_duration
            .rtc_create
            .observe_timestamp(context.start_timestamp());

        Ok(response)
    }
}

pub struct RtcCreate<'a, C> {
    pub ctx: &'a C,
    pub room: Result<db::room::Object, db::room::Id>,
    pub reqp: RequestParams<'a>,
}

pub struct RtcCreateResult {
    pub rtc: db::rtc::Object,
    pub authz_time: Duration,
    pub notification_label: &'static str,
    pub notification_topic: String,
}

impl<'a, C: GlobalContext> RtcCreate<'a, C> {
    pub async fn run(self) -> Result<RtcCreateResult, AppError> {
        let room = match self.room {
            Ok(room) => room,
            Err(room_id) => {
                crate::util::spawn_blocking({
                    let conn = self.ctx.get_conn().await?;
                    let room_id = room_id;
                    move || {
                        helpers::find_room_by_id(room_id, helpers::RoomTimeRequirement::Open, &conn)
                    }
                })
                .await?
            }
        };

        tracing::Span::current().record(
            "classroom_id",
            &tracing::field::display(room.classroom_id()),
        );

        // Authorize room creation.
        let classroom_id = room.classroom_id().to_string();
        let object = AuthzObject::new(&["classrooms", &classroom_id, "rtcs"]).into();

        let authz_time = self
            .ctx
            .authz()
            .authorize(room.audience().into(), self.reqp, object, "create".into())
            .await?;

        // Create an rtc.
        let max_room_duration = self.ctx.config().max_room_duration;
        let rtc = crate::util::spawn_blocking({
            let agent_id = self.reqp.as_agent_id().clone();

            let conn = self.ctx.get_conn().await?;
            move || {
                conn.transaction::<_, diesel::result::Error, _>(|| {
                    if let Some(max_room_duration) = max_room_duration {
                        if !room.infinite() {
                            if let (start, Bound::Unbounded) = room.time() {
                                let new_time = (
                                    *start,
                                    Bound::Excluded(
                                        Utc::now() + Duration::hours(max_room_duration),
                                    ),
                                );

                                db::room::UpdateQuery::new(room.id())
                                    .time(Some(new_time))
                                    .execute(&conn)?;
                            }
                        }
                    }

                    db::rtc::InsertQuery::new(room.id(), &agent_id).execute(&conn)
                })
            }
        })
        .await?;
        Span::current().record("rtc_id", rtc.id().to_string().as_str());

        let notification_topic = format!("rooms/{}/events", rtc.room_id());
        Ok(RtcCreateResult {
=======

        response.add_notification(
            notification_label,
            &notification_topic,
>>>>>>> a09bc287
            rtc,
            authz_time,
            notification_label: "rtc.create",
            notification_topic,
        })
    }
}

pub struct RtcCreate<'a, C> {
    pub ctx: &'a C,
    pub room: Either<db::room::Object, db::room::Id>,
    pub reqp: RequestParams<'a>,
}

pub struct RtcCreateResult {
    pub rtc: db::rtc::Object,
    pub authz_time: Duration,
    pub notification_label: &'static str,
    pub notification_topic: String,
}

impl<'a, C: Context> RtcCreate<'a, C> {
    pub async fn run(self) -> Result<RtcCreateResult, AppError> {
        let room = match self.room {
            Either::Left(room) => room,
            Either::Right(room_id) => {
                crate::util::spawn_blocking({
                    let conn = self.ctx.get_conn().await?;
                    let room_id = room_id;
                    move || {
                        helpers::find_room_by_id(room_id, helpers::RoomTimeRequirement::Open, &conn)
                    }
                })
                .await?
            }
        };

        tracing::Span::current().record(
            "classroom_id",
            &tracing::field::display(room.classroom_id()),
        );

        // Authorize room creation.
        let classroom_id = room.classroom_id().to_string();
        let object = AuthzObject::new(&["classrooms", &classroom_id, "rtcs"]).into();

        let authz_time = self
            .ctx
            .authz()
            .authorize(room.audience().into(), self.reqp, object, "create".into())
            .await?;

        // Create an rtc.
        let rtc = crate::util::spawn_blocking({
            let agent_id = self.reqp.as_agent_id().clone();

            let conn = self.ctx.get_conn().await?;
            move || db::rtc::InsertQuery::new(room.id(), &agent_id).execute(&conn)
        })
        .await?;

        let notification_topic = format!("rooms/{}/events", rtc.room_id());
        Ok(RtcCreateResult {
            rtc,
            authz_time,
            notification_label: "rtc.create",
            notification_topic,
        })
    }
}

////////////////////////////////////////////////////////////////////////////////

#[derive(Debug, Deserialize)]
pub struct ReadRequest {
    id: db::rtc::Id,
}

pub async fn read(
    Extension(ctx): Extension<Arc<AppContext>>,
    AgentIdExtractor(agent_id): AgentIdExtractor,
    Path(rtc_id): Path<db::rtc::Id>,
) -> RequestResult {
    tracing::Span::current().record("rtc_id", &tracing::field::display(rtc_id));

    let request = ReadRequest { id: rtc_id };
    ReadHandler::handle(
        &mut ctx.start_message(),
        request,
        RequestParams::Http {
            agent_id: &agent_id,
        },
    )
    .await
}

pub struct ReadHandler;

#[async_trait]
impl RequestHandler for ReadHandler {
    type Payload = ReadRequest;
    const ERROR_TITLE: &'static str = "Failed to read rtc";

    #[instrument(skip(context, payload, reqp), fields(room_id = %payload.id))]
    async fn handle<C: Context>(
        context: &mut C,
        payload: Self::Payload,
        reqp: RequestParams<'_>,
    ) -> RequestResult {
        let room = crate::util::spawn_blocking({
            let payload_id = payload.id;

            let conn = context.get_conn().await?;
            move || {
                helpers::find_room_by_rtc_id(payload_id, helpers::RoomTimeRequirement::Open, &conn)
            }
        })
        .await?;

        tracing::Span::current().record("room_id", &tracing::field::display(room.id()));
        tracing::Span::current().record(
            "classroom_id",
            &tracing::field::display(room.classroom_id()),
        );

        // Authorize rtc reading.
        let rtc_id = payload.id.to_string();
        let classroom_id = room.classroom_id().to_string();
        let object = AuthzObject::new(&["classrooms", &classroom_id, "rtcs", &rtc_id]).into();

        let authz_time = context
            .authz()
            .authorize(room.audience().into(), reqp, object, "read".into())
            .await?;
        context.metrics().observe_auth(authz_time);

        // Return rtc.
        let rtc = crate::util::spawn_blocking({
            let conn = context.get_conn().await?;
            move || {
                db::rtc::FindQuery::new()
                    .id(payload.id)
                    .execute(&conn)?
                    .context("RTC not found")
                    .error(AppErrorKind::RtcNotFound)
            }
        })
        .await?;
        context
            .metrics()
            .request_duration
            .rtc_read
            .observe_timestamp(context.start_timestamp());

        Ok(Response::new(
            ResponseStatus::OK,
            rtc,
            context.start_timestamp(),
            Some(authz_time),
        ))
    }
}

////////////////////////////////////////////////////////////////////////////////

const MAX_LIMIT: i64 = 25;

#[derive(Debug, Deserialize)]
pub struct ListRequest {
    room_id: db::room::Id,
    offset: Option<i64>,
    limit: Option<i64>,
}

#[derive(Debug, Deserialize)]
pub struct ListParams {
    offset: Option<i64>,
    limit: Option<i64>,
}

pub async fn list(
    Extension(ctx): Extension<Arc<AppContext>>,
    AgentIdExtractor(agent_id): AgentIdExtractor,
    Path(room_id): Path<db::room::Id>,
    query: Option<Query<ListParams>>,
) -> RequestResult {
    tracing::Span::current().record("room_id", &tracing::field::display(room_id));

    let request = match query {
        Some(x) => ListRequest {
            room_id,
            offset: x.offset,
            limit: x.limit,
        },
        None => ListRequest {
            room_id,
            offset: None,
            limit: None,
        },
    };
    ListHandler::handle(
        &mut ctx.start_message(),
        request,
        RequestParams::Http {
            agent_id: &agent_id,
        },
    )
    .await
}

pub struct ListHandler;

#[async_trait]
impl RequestHandler for ListHandler {
    type Payload = ListRequest;
    const ERROR_TITLE: &'static str = "Failed to list rtcs";

    #[instrument(skip(context, payload, reqp), fields(room_id = %payload.room_id))]
    async fn handle<C: Context>(
        context: &mut C,
        payload: Self::Payload,
        reqp: RequestParams<'_>,
    ) -> RequestResult {
        let room = crate::util::spawn_blocking({
            let payload_room_id = payload.room_id;

            let conn = context.get_conn().await?;
            move || {
                helpers::find_room_by_id(payload_room_id, helpers::RoomTimeRequirement::Open, &conn)
            }
        })
        .await?;

        tracing::Span::current().record(
            "classroom_id",
            &tracing::field::display(room.classroom_id()),
        );

        // Authorize rtc listing.
        let classroom_id = room.classroom_id().to_string();
        let object = AuthzObject::new(&["classrooms", &classroom_id, "rtcs"]).into();

        let authz_time = context
            .authz()
            .authorize(room.audience().into(), reqp, object, "list".into())
            .await?;
        context.metrics().observe_auth(authz_time);

        // Return rtc list.
        let rtcs = crate::util::spawn_blocking({
            let conn = context.get_conn().await?;
            move || {
                let mut query = db::rtc::ListQuery::new().room_id(payload.room_id);

                if let Some(offset) = payload.offset {
                    query = query.offset(offset);
                }

                let limit = std::cmp::min(payload.limit.unwrap_or(MAX_LIMIT), MAX_LIMIT);
                query = query.limit(limit);

                Ok::<_, AppError>(query.execute(&conn)?)
            }
        })
        .await?;
        context
            .metrics()
            .request_duration
            .rtc_list
            .observe_timestamp(context.start_timestamp());

        Ok(Response::new(
            ResponseStatus::OK,
            rtcs,
            context.start_timestamp(),
            Some(authz_time),
        ))
    }
}

////////////////////////////////////////////////////////////////////////////////

#[derive(Debug, PartialEq, Eq, Deserialize, Clone, Copy)]
#[serde(rename_all = "lowercase")]
pub enum ConnectIntent {
    Read,
    Write,
}

impl fmt::Display for ConnectIntent {
    fn fmt(&self, f: &mut fmt::Formatter) -> fmt::Result {
        match self {
            Self::Read => write!(f, "read"),
            Self::Write => write!(f, "write"),
        }
    }
}

#[derive(Debug, Deserialize)]
pub struct ConnectRequest {
    id: db::rtc::Id,
    #[serde(default = "ConnectRequest::default_intent")]
    intent: ConnectIntent,
}

impl ConnectRequest {
    fn default_intent() -> ConnectIntent {
        ConnectIntent::Read
    }
}

#[derive(Debug, Deserialize)]
pub struct ConnectAndSignalPayload {
    #[serde(default = "ConnectRequest::default_intent")]
    intent: ConnectIntent,
    jsep: JsonSdp,
    label: Option<String>,
}

#[derive(Serialize)]
pub struct ConnectAndSignalResult {
    handle_id: HandleId,
    jsep: Option<serde_json::Value>,
}

#[instrument(skip(ctx, payload), fields(
    rtc_id = %rtc_id,
    intent = %payload.intent,
))]
pub async fn connect_and_signal(
    Extension(ctx): Extension<Arc<AppContext>>,
    AgentIdExtractor(agent_id): AgentIdExtractor,
    Path(rtc_id): Path<db::rtc::Id>,
    Json(payload): Json<ConnectAndSignalPayload>,
) -> RequestResult {
    let ctx = &mut ctx.start_message();

    let response = ConnectAndSignal {
        ctx,
        rtc_id,
        intent: payload.intent,
        agent_id,
        jsep: payload.jsep,
        label: payload.label,
    }
    .run()
    .await?;

    Ok(Response::new(
        ResponseStatus::OK,
        response,
        ctx.start_timestamp(),
        None,
    ))
}

struct ConnectAndSignal<'a, C> {
    ctx: &'a mut C,
    rtc_id: db::rtc::Id,
    intent: ConnectIntent,
    agent_id: AgentId,
    jsep: JsonSdp,
    label: Option<String>,
}

impl<C> ConnectAndSignal<'_, C>
where
    C: Context,
{
    async fn authz(&self, room: &db::room::Object) -> Result<(), AppError> {
        let rtc_id = self.rtc_id.to_string();
        let classroom_id = room.classroom_id().to_string();
        let object = AuthzObject::new(&["classrooms", &classroom_id, "rtcs", &rtc_id]).into();

        let action = match self.intent {
            ConnectIntent::Read => "read",
            ConnectIntent::Write => "update",
        };

        let authz_time = self
            .ctx
            .authz()
            .authorize(
                room.audience().into(),
                self.agent_id.clone(),
                object,
                action.into(),
            )
            .await?;
        self.ctx.metrics().observe_auth(authz_time);

        Ok(())
    }

    async fn check_room_policy(&self, room: &db::room::Object) -> Result<(), AppError> {
        // Authorize connecting to the rtc.
        match room.rtc_sharing_policy() {
            RtcSharingPolicy::None => {
                return Err(anyhow!(
                    "'rtc.connect' is not implemented for rtc_sharing_policy = '{}'",
                    room.rtc_sharing_policy(),
                ))
                .error(AppErrorKind::NotImplemented);
            }
            RtcSharingPolicy::Shared => (),
            RtcSharingPolicy::Owned => {
                if self.intent == ConnectIntent::Write {
                    // Check that the RTC is owned by the same agent.
                    let id = self.rtc_id;

                    let rtc_object = crate::util::spawn_blocking({
                        let conn = self.ctx.get_conn().await?;
                        move || {
                            db::rtc::FindQuery::new()
                                .id(id)
                                .execute(&conn)?
                                .context("RTC not found")
                                .error(AppErrorKind::RtcNotFound)
                        }
                    })
                    .await?;

                    if *rtc_object.created_by() != self.agent_id {
                        return Err(anyhow!("RTC doesn't belong to the agent"))
                            .error(AppErrorKind::AccessDenied);
                    }
                }
            }
        }

        Ok(())
    }

    async fn fetch_reader_writer_configs(
        &self,
        handle_id: &HandleId,
    ) -> Result<
        (
            Option<db::rtc_writer_config::Object>,
            Option<Vec<db::rtc_reader_config::Object>>,
        ),
        AppError,
    > {
        let (writer_config, reader_config) = crate::util::spawn_blocking({
            let rtc_id = handle_id.rtc_id();

            let conn = self.ctx.get_conn().await?;
            move || {
                Ok::<_, diesel::result::Error>((
                    db::rtc_writer_config::read_config(rtc_id, &conn)?,
                    db::rtc_reader_config::read_config(rtc_id, &conn)?,
                ))
            }
        })
        .await?;

        Ok((writer_config, reader_config))
    }

    async fn run(self) -> Result<ConnectAndSignalResult, AppError> {
        let payload_id = self.rtc_id;
        let room = crate::util::spawn_blocking({
            let conn = self.ctx.get_conn().await?;
            move || {
                helpers::find_room_by_rtc_id(payload_id, helpers::RoomTimeRequirement::Open, &conn)
            }
        })
        .await?;

        tracing::Span::current().record("rtc_id", &tracing::field::display(self.rtc_id));
        tracing::Span::current().record("room_id", &tracing::field::display(room.id()));
        tracing::Span::current().record(
            "classroom_id",
            &tracing::field::display(room.classroom_id()),
        );

        tokio::try_join!(self.check_room_policy(&room), self.authz(&room))?;

        let backend = crate::util::spawn_blocking({
            // Choose backend to connect.
            let group = self.ctx.config().janus_group.clone();
            let id = self.rtc_id;
            let intent = self.intent;
            let backend_span = tracing::info_span!("finding_backend");
            let room = room.clone();

            let conn = self.ctx.get_conn().await?;
            move || {
                let _span_handle = backend_span.enter();
                // There are 4 cases:
                // 1. Connecting as a writer for a webinar for the first time. There's no `backend_id` in that case.
                //    Select the most loaded backend that is capable to host the room's reservation.
                //    If there's no capable backend then select the least loaded and send a warning
                //    to Sentry. If there are no backends at all then return `no available backends`
                // 2. Connecting as a writer for a minigroup for the first time. There's no `backend_id` in that case.
                //    Select the least loaded backend and fallback on most loaded. Minigroups have a fixed size,
                //    that is why least loaded should work fine.
                // 3. Connecting as reader with existing `backend_id`. Choose it because Janus doesn't
                //    support clustering and it must be the same server that the writer is connected to.
                // 4. Reconnecting as writer with existing `backend_id`. Select it to avoid partitioning
                //    of the record across multiple servers.
                let backend = match room.backend_id() {
                    Some(backend_id) => db::janus_backend::FindQuery::new()
                        .id(backend_id)
                        .execute(&conn)?
                        .context("No backend found for stream")
                        .error(AppErrorKind::BackendNotFound)?,
                    None if group.as_deref() == Some("minigroup") => {
                        db::janus_backend::least_loaded(room.id(), group.as_deref(), &conn).transpose()
                        .or_else(|| db::janus_backend::most_loaded(room.id(), group.as_deref(), &conn).transpose())
                        .context("No available backends")
                        .error(AppErrorKind::NoAvailableBackends)??
                    }
                    None => match db::janus_backend::most_loaded(room.id(), group.as_deref(), &conn)? {
                        Some(backend) => backend,
                        None => db::janus_backend::least_loaded(room.id(), group.as_deref(), &conn)?
                            .map(|backend| {
                                use sentry::protocol::{value::Value, Event, Level};
                                let backend_id = backend.id().to_string();

                                warn!(%backend_id, "No capable backends to host the reserve; falling back to the least loaded backend");

                                let mut extra = std::collections::BTreeMap::new();
                                extra.insert(String::from("room_id"), Value::from(room.id().to_string()));
                                extra.insert(String::from("rtc_id"), Value::from(id.to_string()));
                                extra.insert(String::from("backend_id"), Value::from(backend_id));

                                if let Some(reserve) = room.reserve() {
                                    extra.insert(String::from("reserve"), Value::from(reserve));
                                }

                                sentry::capture_event(Event {
                                    message: Some(String::from("No capable backends to host the reserve; falling back to the least loaded backend")),
                                    level: Level::Warning,
                                    extra,
                                    ..Default::default()
                                });

                                backend
                            })
                            .context("No available backends")
                            .error(AppErrorKind::NoAvailableBackends)?,
                    },
                };

                match intent {
                    ConnectIntent::Read => {
                        // Check that the backend's capacity is not exceeded for readers.
                        if db::janus_backend::free_capacity(id, &conn)? == 0 {
                            return Err(anyhow!(
                                "Active agents number on the backend exceeded its capacity"
                            ))
                            .error(AppErrorKind::CapacityExceeded);
                        }
                    },
                    ConnectIntent::Write => {
                        conn.transaction::<_, diesel::result::Error, _>(|| {
                            if room.backend_id().is_none() {
                                db::room::UpdateQuery::new(room.id())
                                    .backend_id(Some(backend.id()))
                                    .execute(&conn)?;
                            }

                            Ok(())
                        })?;
                    }
                }

                Ok::<_, AppError>(backend)
            }
        }).await?;

        let rtc_stream_id = db::janus_rtc_stream::Id::random();

        let handle = self
            .ctx
            .janus_clients()
            .get_or_insert(&backend)
            .error(AppErrorKind::BackendClientCreationFailed)?
            .create_handle(CreateHandleRequest {
                session_id: backend.session_id(),
                opaque_id: Some(OpaqueId {
                    room_id: room.id(),
                    stream_id: rtc_stream_id,
                }),
            })
            .await
            .context("Handle creating")
            .error(AppErrorKind::BackendRequestFailed)?;

        crate::util::spawn_blocking({
            let agent_id = self.agent_id.clone();
            let handle_id = handle.id;
            let room_id = room.id();

            let conn = self.ctx.get_conn().await?;
            move || {
                conn.transaction::<_, AppError, _>(|| {
                    // Find agent in the DB who made the original `rtc.connect` request.
                    let maybe_agent = agent::ListQuery::new()
                        .agent_id(&agent_id)
                        .room_id(room_id)
                        .status(agent::Status::Ready)
                        .limit(1)
                        .execute(&conn)?;

                    if let Some(agent) = maybe_agent.first() {
                        // Create agent connection in the DB.
                        agent_connection::UpsertQuery::new(*agent.id(), payload_id, handle_id)
                            .execute(&conn)?;

                        Ok(())
                    } else {
                        // Agent may be already gone.
                        Err(anyhow!("Agent not found")).error(AppErrorKind::AgentNotEnteredTheRoom)
                    }
                })
            }
        })
        .await?;

        let handle_id = HandleId::new(
            rtc_stream_id,
            payload_id,
            handle.id,
            backend.session_id(),
            backend.id().clone(),
        );

        let current_span = Span::current();
        current_span.record("sdp_type", "offer");
        let is_recvonly = endpoint::rtc_signal::is_sdp_recvonly(self.jsep.sdp.as_str())
            .context("Invalid JSEP format")
            .error(AppErrorKind::InvalidJsepFormat)?;

        let jsep = Jsep::OfferOrAnswer(self.jsep.clone());

        let answer = if is_recvonly {
            let reader_config = crate::util::spawn_blocking({
                let rtc_id = handle_id.rtc_id();
                let conn = self.ctx.get_conn().await?;
                move || db::rtc_reader_config::read_config(rtc_id, &conn)
            })
            .await?;

            let request = ReadStreamRequest {
                body: ReadStreamRequestBody::new(
                    handle_id.rtc_id(),
                    self.agent_id.clone(),
                    reader_config.map(|r| {
                        r.into_iter()
                            .map(|r| ReaderConfig {
                                reader_id: r.reader_id().to_owned(),
                                receive_audio: r.receive_audio(),
                                receive_video: r.receive_video(),
                            })
                            .collect()
                    }),
                ),
                handle_id: handle_id.janus_handle_id(),
                session_id: handle_id.janus_session_id(),
                jsep,
            };

            let handle = self
                .ctx
                .janus_clients()
                .stream_waitlist()
                .register()
                .error(AppErrorKind::JanusResponseTimeout)?;

            let transaction = ReadStreamTransaction::Http {
                id: handle.id(),
                replica_addr: self.ctx.janus_clients().own_ip_addr(),
            };
            self.ctx
                .janus_clients()
                .get_or_insert(&backend)
                .error(AppErrorKind::BackendClientCreationFailed)?
                .read_stream(request, transaction)
                .await
                .error(AppErrorKind::BackendRequestFailed)?;

            let resp = handle
                .wait(self.ctx.config().waitlist_timeout)
                .await
                .error(AppErrorKind::JanusResponseTimeout)??;

            resp.jsep
        } else {
            // We've checked that the RTC is owned by the same agent earlier.

            let (_, (writer_config, reader_config)) = tokio::try_join!(
                start_rtc_stream(self.ctx, &handle_id, &self.agent_id, &self.label, &room),
                self.fetch_reader_writer_configs(&handle_id),
            )?;

            let agent_id = self.agent_id.to_owned();
            let request = CreateStreamRequest {
                body: CreateStreamRequestBody::new(
                    handle_id.rtc_id(),
                    agent_id,
                    writer_config.map(|w| WriterConfig {
                        send_video: w.send_video(),
                        send_audio: w.send_audio(),
                        video_remb: w.video_remb(),
                    }),
                    reader_config.map(|r| {
                        r.into_iter()
                            .map(|r| ReaderConfig {
                                reader_id: r.reader_id().to_owned(),
                                receive_audio: r.receive_audio(),
                                receive_video: r.receive_video(),
                            })
                            .collect()
                    }),
                ),
                handle_id: handle_id.janus_handle_id(),
                session_id: handle_id.janus_session_id(),
                jsep,
            };

            let handle = self
                .ctx
                .janus_clients()
                .stream_waitlist()
                .register()
                .error(AppErrorKind::JanusResponseTimeout)?;

            let transaction = CreateStreamTransaction::Http {
                id: handle.id(),
                replica_addr: self.ctx.janus_clients().own_ip_addr(),
            };
            self.ctx
                .janus_clients()
                .get_or_insert(&backend)
                .error(AppErrorKind::BackendClientCreationFailed)?
                .create_stream(request, transaction)
                .await
                .error(AppErrorKind::BackendRequestFailed)?;

            let resp = handle
                .wait(self.ctx.config().waitlist_timeout)
                .await
                .error(AppErrorKind::JanusResponseTimeout)??;

            resp.jsep
        };

        // Create recording if a writer connects for the first time.
        // We run it after successful signaling to avoid in-progress recording entries
        // which are not really bound to anything.
        if let ConnectIntent::Write = self.intent {
            crate::util::spawn_blocking({
                let id = self.rtc_id;
                let conn = self.ctx.get_conn().await?;

                move || {
                    conn.transaction::<_, diesel::result::Error, _>(|| {
                        let recording = db::recording::FindQuery::new(id).execute(&conn)?;

                        if recording.is_none() {
                            db::recording::InsertQuery::new(id).execute(&conn)?;
                        }

                        Ok(())
                    })
                }
            })
            .await?;
        }

        self.ctx
            .metrics()
            .request_duration
            .rtc_connect
            .observe_timestamp(self.ctx.start_timestamp());

        Ok(ConnectAndSignalResult {
            handle_id,
            jsep: answer,
        })
    }
}

#[derive(Debug, Deserialize)]
pub struct ConnectPayload {
    #[serde(default = "ConnectRequest::default_intent")]
    intent: ConnectIntent,
    #[serde(default)]
    agent_label: Option<String>,
}

pub async fn connect(
    Extension(ctx): Extension<Arc<AppContext>>,
    AgentIdExtractor(agent_id): AgentIdExtractor,
    Path(rtc_id): Path<db::rtc::Id>,
    Json(intent): Json<ConnectPayload>,
) -> RequestResult {
    tracing::Span::current().record("rtc_id", &tracing::field::display(rtc_id));

    let request = ConnectRequest {
        id: rtc_id,
        intent: intent.intent,
    };
    let agent_id = intent
        .agent_label
        .as_ref()
        .map(|label| AgentId::new(label, agent_id.as_account_id().to_owned()))
        .unwrap_or(agent_id);

    ConnectHandler::handle(
        &mut ctx.start_message(),
        request,
        RequestParams::Http {
            agent_id: &agent_id,
        },
    )
    .await
}

pub struct ConnectHandler;

#[async_trait]
impl RequestHandler for ConnectHandler {
    type Payload = ConnectRequest;
    const ERROR_TITLE: &'static str = "Failed to connect to rtc";

    #[instrument(skip(context, payload, reqp), fields(
        rtc_id = %payload.id,
        intent = %payload.intent,
    ))]
    async fn handle<C: Context>(
        context: &mut C,
        payload: Self::Payload,
        reqp: RequestParams<'_>,
    ) -> RequestResult {
        let payload_id = payload.id;
        let room = crate::util::spawn_blocking({
            let conn = context.get_conn().await?;
            move || {
                helpers::find_room_by_rtc_id(payload_id, helpers::RoomTimeRequirement::Open, &conn)
            }
        })
        .await?;

        tracing::Span::current().record("room_id", &tracing::field::display(room.id()));
        tracing::Span::current().record(
            "classroom_id",
            &tracing::field::display(room.classroom_id()),
        );

        // Authorize connecting to the rtc.
        match room.rtc_sharing_policy() {
            RtcSharingPolicy::None => {
                return Err(anyhow!(
                    "'rtc.connect' is not implemented for rtc_sharing_policy = '{}'",
                    room.rtc_sharing_policy(),
                ))
                .error(AppErrorKind::NotImplemented);
            }
            RtcSharingPolicy::Shared => (),
            RtcSharingPolicy::Owned => {
                if payload.intent == ConnectIntent::Write {
                    // Check that the RTC is owned by the same agent.
                    let rtc = crate::util::spawn_blocking({
                        let conn = context.get_conn().await?;
                        move || {
                            db::rtc::FindQuery::new()
                                .id(payload_id)
                                .execute(&conn)?
                                .context("RTC not found")
                                .error(AppErrorKind::RtcNotFound)
                        }
                    })
                    .await?;

                    if rtc.created_by() != reqp.as_agent_id() {
                        return Err(anyhow!("RTC doesn't belong to the agent"))
                            .error(AppErrorKind::AccessDenied);
                    }
                }
            }
        }

        let rtc_id = payload.id.to_string();
        let classroom_id = room.classroom_id().to_string();
        let object = AuthzObject::new(&["classrooms", &classroom_id, "rtcs", &rtc_id]).into();

        let action = match payload.intent {
            ConnectIntent::Read => "read",
            ConnectIntent::Write => "update",
        };

        let authz_time = context
            .authz()
            .authorize(room.audience().into(), reqp, object, action.into())
            .await?;
        context.metrics().observe_auth(authz_time);
        let room_id = room.id();

        // Choose backend to connect.
        let backend =crate::util::spawn_blocking({
            let group = context.config().janus_group.clone();
            let backend_span = tracing::info_span!("finding_backend");

            let conn = context.get_conn().await?;
            move || {
                let _span_handle = backend_span.enter();
                // There are 4 cases:
                // 1. Connecting as a writer for a webinar for the first time. There's no `backend_id` in that case.
                //    Select the most loaded backend that is capable to host the room's reservation.
                //    If there's no capable backend then select the least loaded and send a warning
                //    to Sentry. If there are no backends at all then return `no available backends`
                // 2. Connecting as a writer for a minigroup for the first time. There's no `backend_id` in that case.
                //    Select the least loaded backend and fallback on most loaded. Minigroups have a fixed size, 
                //    that is why least loaded should work fine.
                // 3. Connecting as reader with existing `backend_id`. Choose it because Janus doesn't
                //    support clustering and it must be the same server that the writer is connected to.
                // 4. Reconnecting as writer with existing `backend_id`. Select it to avoid partitioning
                //    of the record across multiple servers.
                let backend = match room.backend_id() {
                    Some(backend_id) => db::janus_backend::FindQuery::new()
                        .id(backend_id)
                        .execute(&conn)?
                        .context("No backend found for stream")
                        .error(AppErrorKind::BackendNotFound)?,
                    None if group.as_deref() == Some("minigroup") => {
                        db::janus_backend::least_loaded(room.id(), group.as_deref(), &conn).transpose()
                        .or_else(|| db::janus_backend::most_loaded(room.id(), group.as_deref(), &conn).transpose())
                        .context("No available backends")
                        .error(AppErrorKind::NoAvailableBackends)??
                    }
                    None => match db::janus_backend::most_loaded(room.id(), group.as_deref(), &conn)? {
                        Some(backend) => backend,
                        None => db::janus_backend::least_loaded(room.id(), group.as_deref(), &conn)?
                            .map(|backend| {
                                use sentry::protocol::{value::Value, Event, Level};
                                let backend_id = backend.id().to_string();

                                warn!(%backend_id, "No capable backends to host the reserve; falling back to the least loaded backend");

                                let mut extra = std::collections::BTreeMap::new();
                                extra.insert(String::from("room_id"), Value::from(room_id.to_string()));
                                extra.insert(String::from("rtc_id"), Value::from(rtc_id));
                                extra.insert(String::from("backend_id"), Value::from(backend_id));

                                if let Some(reserve) = room.reserve() {
                                    extra.insert(String::from("reserve"), Value::from(reserve));
                                }


                                sentry::capture_event(Event {
                                    message: Some(String::from("No capable backends to host the reserve; falling back to the least loaded backend")),
                                    level: Level::Warning,
                                    extra,
                                    ..Default::default()
                                });

                                backend
                            })
                            .context("No available backends")
                            .error(AppErrorKind::NoAvailableBackends)?,
                    },
                };

                // Create recording if a writer connects for the first time.
                if payload.intent == ConnectIntent::Write {
                    conn.transaction::<_, diesel::result::Error, _>(|| {
                        if room.backend_id().is_none() {
                            db::room::UpdateQuery::new(room.id())
                                .backend_id(Some(backend.id()))
                                .execute(&conn)?;
                        }

                        let recording = db::recording::FindQuery::new(payload.id).execute(&conn)?;

                        if recording.is_none() {
                            db::recording::InsertQuery::new(payload.id).execute(&conn)?;
                        }

                        Ok(())
                    })?;
                }

                // Check that the backend's capacity is not exceeded for readers.
                if payload.intent == ConnectIntent::Read
                    && db::janus_backend::free_capacity(payload.id, &conn)? == 0
                {
                    return Err(anyhow!(
                        "Active agents number on the backend exceeded its capacity"
                    ))
                    .error(AppErrorKind::CapacityExceeded);
                }

                Ok::<_, AppError>(backend)
            }
        }).await?;

        let rtc_stream_id = db::janus_rtc_stream::Id::random();

        let handle = context
            .janus_clients()
            .get_or_insert(&backend)
            .error(AppErrorKind::BackendClientCreationFailed)?
            .create_handle(CreateHandleRequest {
                session_id: backend.session_id(),
                opaque_id: Some(OpaqueId {
                    room_id,
                    stream_id: rtc_stream_id,
                }),
            })
            .await
            .context("Handle creating")
            .error(AppErrorKind::BackendRequestFailed)?;

        let agent_id = reqp.as_agent_id().clone();
        let handle_id = handle.id;
        crate::util::spawn_blocking({
            let conn = context.get_conn().await?;
            move || {
                conn.transaction::<_, AppError, _>(|| {
                    // Find agent in the DB who made the original `rtc.connect` request.
                    let maybe_agent = agent::ListQuery::new()
                        .agent_id(&agent_id)
                        .room_id(room_id)
                        .status(agent::Status::Ready)
                        .limit(1)
                        .execute(&conn)?;

                    if let Some(agent) = maybe_agent.first() {
                        // Create agent connection in the DB.
                        agent_connection::UpsertQuery::new(*agent.id(), payload_id, handle_id)
                            .execute(&conn)?;

                        Ok(())
                    } else {
                        // Agent may be already gone.
                        Err(anyhow!("Agent not found")).error(AppErrorKind::AgentNotEnteredTheRoom)
                    }
                })
            }
        })
        .await?;

        // Returning Real-Time connection handle
        let resp = Response::new(
            ResponseStatus::OK,
            endpoint::rtc::ConnectResponseData::new(HandleId::new(
                rtc_stream_id,
                payload_id,
                handle.id,
                backend.session_id(),
                backend.id().clone(),
            )),
            context.start_timestamp(),
            None,
        );
        context
            .metrics()
            .request_duration
            .rtc_connect
            .observe_timestamp(context.start_timestamp());

        Ok(resp)
    }
}

////////////////////////////////////////////////////////////////////////////////

#[cfg(test)]
mod test {
    mod create {
        use crate::{
            db::rtc::Object as Rtc,
            test_helpers::{prelude::*, test_deps::LocalDeps},
        };

        use super::super::*;

        #[tokio::test]
        async fn create() {
            let local_deps = LocalDeps::new();
            let postgres = local_deps.run_postgres();
            let db = TestDb::with_local_postgres(&postgres);
            let mut authz = TestAuthz::new();

            // Insert a room.
            let room = db
                .connection_pool()
                .get()
                .map(|conn| shared_helpers::insert_room(&conn))
                .unwrap();

            // Allow user to create rtcs in the room.
            let agent = TestAgent::new("web", "user123", USR_AUDIENCE);
            let classroom_id = room.classroom_id().to_string();
            let object = vec!["classrooms", &classroom_id, "rtcs"];
            authz.allow(agent.account_id(), object, "create");

            // Make rtc.create request.
            let mut context = TestContext::new(db, authz);
            let payload = CreateRequest { room_id: room.id() };

            let messages = handle_request::<CreateHandler>(&mut context, &agent, payload)
                .await
                .expect("Rtc creation failed");

            // Assert response.
            let (rtc, respp, _) = find_response::<Rtc>(messages.as_slice());
            assert_eq!(respp.status(), ResponseStatus::CREATED);
            assert_eq!(rtc.room_id(), room.id());

            // Assert notification.
            let (rtc, evp, topic) = find_event::<Rtc>(messages.as_slice());
            assert!(topic.ends_with(&format!("/rooms/{}/events", room.id())));
            assert_eq!(evp.label(), "rtc.create");
            assert_eq!(rtc.room_id(), room.id());
        }

        #[tokio::test]
        async fn create_rtc_missing_room() {
            let local_deps = LocalDeps::new();
            let postgres = local_deps.run_postgres();
            let db = TestDb::with_local_postgres(&postgres);

            let agent = TestAgent::new("web", "user123", USR_AUDIENCE);
            let mut context = TestContext::new(db, TestAuthz::new());
            let payload = CreateRequest {
                room_id: db::room::Id::random(),
            };

            let err = handle_request::<CreateHandler>(&mut context, &agent, payload)
                .await
                .expect_err("Unexpected success on rtc creation");

            assert_eq!(err.status(), ResponseStatus::NOT_FOUND);
            assert_eq!(err.kind(), "room_not_found");
        }

        #[tokio::test]
        async fn create_rtc_duplicate() {
            let local_deps = LocalDeps::new();
            let postgres = local_deps.run_postgres();
            let db = TestDb::with_local_postgres(&postgres);
            let mut authz = TestAuthz::new();

            // Insert a room.
            let room = db
                .connection_pool()
                .get()
                .map(|conn| shared_helpers::insert_room(&conn))
                .unwrap();

            // Allow user to create rtcs in the room.
            let agent = TestAgent::new("web", "user123", USR_AUDIENCE);
            let classroom_id = room.classroom_id().to_string();
            let object = vec!["classrooms", &classroom_id, "rtcs"];
            authz.allow(agent.account_id(), object, "create");

            // Make rtc.create request.
            let mut context = TestContext::new(db, authz);
            let payload = CreateRequest { room_id: room.id() };

            let messages = handle_request::<CreateHandler>(&mut context, &agent, payload)
                .await
                .expect("Rtc creation failed");

            // Assert response.
            let (rtc, respp, _) = find_response::<Rtc>(messages.as_slice());
            assert_eq!(respp.status(), ResponseStatus::CREATED);
            assert_eq!(rtc.room_id(), room.id());

            // Make rtc.create request second time.
            let payload = CreateRequest { room_id: room.id() };
            let err = handle_request::<CreateHandler>(&mut context, &agent, payload)
                .await
                .expect_err("Unexpected success on rtc creation");

            // This should fail with already exists
            assert_eq!(err.status(), ResponseStatus::UNPROCESSABLE_ENTITY);
            assert_eq!(err.kind(), "database_query_failed");
        }

        #[tokio::test]
        async fn create_rtc_for_different_agents_with_owned_sharing_policy() {
            let local_deps = LocalDeps::new();
            let postgres = local_deps.run_postgres();
            let db = TestDb::with_local_postgres(&postgres);
            let mut authz = TestAuthz::new();

            // Insert a room.
            let room = db
                .connection_pool()
                .get()
                .map(|conn| shared_helpers::insert_room_with_owned(&conn))
                .unwrap();

            // Allow agents to create RTCs in the room.
            let agent1 = TestAgent::new("web", "user123", USR_AUDIENCE);
            let agent2 = TestAgent::new("web", "user456", USR_AUDIENCE);
            let classroom_id = room.classroom_id().to_string();
            let object = vec!["classrooms", &classroom_id, "rtcs"];
            authz.allow(agent1.account_id(), object.clone(), "create");
            authz.allow(agent2.account_id(), object, "create");

            // Make two rtc.create requests.
            let mut context = TestContext::new(db, authz);
            let payload = CreateRequest { room_id: room.id() };

            let messages1 = handle_request::<CreateHandler>(&mut context, &agent1, payload)
                .await
                .expect("RTC creation failed");

            let payload = CreateRequest { room_id: room.id() };

            let messages2 = handle_request::<CreateHandler>(&mut context, &agent2, payload)
                .await
                .expect("RTC creation failed");

            // Assert responses.
            let (rtc1, respp1, _) = find_response::<Rtc>(messages1.as_slice());
            assert_eq!(respp1.status(), ResponseStatus::CREATED);
            assert_eq!(rtc1.room_id(), room.id());
            assert_eq!(rtc1.created_by(), agent1.agent_id());

            let (rtc2, respp2, _) = find_response::<Rtc>(messages2.as_slice());
            assert_eq!(respp2.status(), ResponseStatus::CREATED);
            assert_eq!(rtc2.room_id(), room.id());
            assert_eq!(rtc2.created_by(), agent2.agent_id());
        }

        #[tokio::test]
        async fn create_rtc_for_the_same_agent_with_owned_sharing_policy() {
            let local_deps = LocalDeps::new();
            let postgres = local_deps.run_postgres();
            let db = TestDb::with_local_postgres(&postgres);
            let mut authz = TestAuthz::new();

            // Insert a room.
            let room = db
                .connection_pool()
                .get()
                .map(|conn| shared_helpers::insert_room_with_owned(&conn))
                .unwrap();

            // Allow agent to create RTCs in the room.
            let agent = TestAgent::new("web", "user123", USR_AUDIENCE);
            let classroom_id = room.classroom_id().to_string();
            let object = vec!["classrooms", &classroom_id, "rtcs"];
            authz.allow(agent.account_id(), object, "create");

            // Make the first rtc.create request.
            let mut context = TestContext::new(db, authz);
            let payload = CreateRequest { room_id: room.id() };

            let messages = handle_request::<CreateHandler>(&mut context, &agent, payload)
                .await
                .expect("RTC creation failed");

            // Assert response.
            let (rtc, respp, _) = find_response::<Rtc>(messages.as_slice());
            assert_eq!(respp.status(), ResponseStatus::CREATED);
            assert_eq!(rtc.room_id(), room.id());
            assert_eq!(rtc.created_by(), agent.agent_id());

            // Make the second rtc.create request and expect fail.
            let payload = CreateRequest { room_id: room.id() };

            let err = handle_request::<CreateHandler>(&mut context, &agent, payload)
                .await
                .expect_err("Unexpected success on RTC creation");

            assert_eq!(err.status(), ResponseStatus::UNPROCESSABLE_ENTITY);
            assert_eq!(err.kind(), "database_query_failed");
        }

        #[tokio::test]
        async fn create_rtc_unauthorized() {
            let local_deps = LocalDeps::new();
            let postgres = local_deps.run_postgres();
            let db = TestDb::with_local_postgres(&postgres);

            let agent = TestAgent::new("web", "user123", USR_AUDIENCE);

            // Insert a room.
            let room = db
                .connection_pool()
                .get()
                .map(|conn| shared_helpers::insert_room(&conn))
                .unwrap();

            // Make rtc.create request.
            let mut context = TestContext::new(db, TestAuthz::new());
            let payload = CreateRequest { room_id: room.id() };

            let err = handle_request::<CreateHandler>(&mut context, &agent, payload)
                .await
                .expect_err("Unexpected success on rtc creation");

            assert_eq!(err.status(), ResponseStatus::FORBIDDEN);
            assert_eq!(err.kind(), "access_denied");
        }
    }

    mod read {
        use crate::{
            db::rtc::Object as Rtc,
            test_helpers::{prelude::*, test_deps::LocalDeps},
        };

        use super::super::*;

        #[tokio::test]
        async fn read_rtc() {
            let local_deps = LocalDeps::new();
            let postgres = local_deps.run_postgres();
            let db = TestDb::with_local_postgres(&postgres);

            let (rtc, classroom_id) = {
                // Insert a room.
                let room = db
                    .connection_pool()
                    .get()
                    .map(|conn| shared_helpers::insert_room_with_owned(&conn))
                    .unwrap();

                let conn = db
                    .connection_pool()
                    .get()
                    .expect("Failed to get DB connection");

                // Create rtc.
                let rtc = shared_helpers::insert_rtc_with_room(&conn, &room);

                (rtc, room.classroom_id().to_string())
            };

            // Allow agent to read the rtc.
            let agent = TestAgent::new("web", "user123", USR_AUDIENCE);
            let mut authz = TestAuthz::new();
            let rtc_id = rtc.id().to_string();
            let object = vec!["classrooms", &classroom_id, "rtcs", &rtc_id];
            authz.allow(agent.account_id(), object, "read");

            // Make rtc.read request.
            let mut context = TestContext::new(db, authz);
            let payload = ReadRequest { id: rtc.id() };

            let messages = handle_request::<ReadHandler>(&mut context, &agent, payload)
                .await
                .expect("RTC reading failed");

            // Assert response.
            let (resp_rtc, respp, _) = find_response::<Rtc>(messages.as_slice());
            assert_eq!(respp.status(), ResponseStatus::OK);
            assert_eq!(resp_rtc.room_id(), rtc.room_id());
        }

        #[tokio::test]
        async fn read_rtc_not_authorized() {
            let local_deps = LocalDeps::new();
            let postgres = local_deps.run_postgres();
            let db = TestDb::with_local_postgres(&postgres);

            let agent = TestAgent::new("web", "user123", USR_AUDIENCE);

            let rtc = {
                let conn = db
                    .connection_pool()
                    .get()
                    .expect("Failed to get DB connection");

                shared_helpers::insert_rtc(&conn)
            };

            let mut context = TestContext::new(db, TestAuthz::new());
            let payload = ReadRequest { id: rtc.id() };

            let err = handle_request::<ReadHandler>(&mut context, &agent, payload)
                .await
                .expect_err("Unexpected success on rtc reading");

            assert_eq!(err.status(), ResponseStatus::FORBIDDEN);
            assert_eq!(err.kind(), "access_denied");
        }

        #[tokio::test]
        async fn read_rtc_missing() {
            let local_deps = LocalDeps::new();
            let postgres = local_deps.run_postgres();
            let db = TestDb::with_local_postgres(&postgres);

            let agent = TestAgent::new("web", "user123", USR_AUDIENCE);
            let mut context = TestContext::new(db, TestAuthz::new());
            let payload = ReadRequest {
                id: db::rtc::Id::random(),
            };

            let err = handle_request::<ReadHandler>(&mut context, &agent, payload)
                .await
                .expect_err("Unexpected success on rtc reading");

            assert_eq!(err.status(), ResponseStatus::NOT_FOUND);
            assert_eq!(err.kind(), "room_not_found");
        }
    }

    mod list {
        use crate::{
            db::rtc::Object as Rtc,
            test_helpers::{prelude::*, test_deps::LocalDeps},
        };

        use super::super::*;

        #[tokio::test]
        async fn list_rtcs() {
            let local_deps = LocalDeps::new();
            let postgres = local_deps.run_postgres();
            let db = TestDb::with_local_postgres(&postgres);

            let agent = TestAgent::new("web", "user123", USR_AUDIENCE);

            let (rtc, classroom_id) = {
                // Insert a room.
                let room = db
                    .connection_pool()
                    .get()
                    .map(|conn| shared_helpers::insert_room_with_owned(&conn))
                    .unwrap();

                let conn = db
                    .connection_pool()
                    .get()
                    .expect("Failed to get DB connection");

                // Create rtc.
                let rtc = shared_helpers::insert_rtc_with_room(&conn, &room);

                (rtc, room.classroom_id().to_string())
            };

            // Allow agent to list rtcs in the room.
            let mut authz = TestAuthz::new();
            let object = vec!["classrooms", &classroom_id, "rtcs"];
            authz.allow(agent.account_id(), object, "list");

            // Make rtc.list request.
            let mut context = TestContext::new(db, authz);

            let payload = ListRequest {
                room_id: rtc.room_id(),
                offset: None,
                limit: None,
            };

            let messages = handle_request::<ListHandler>(&mut context, &agent, payload)
                .await
                .expect("Rtc listing failed");

            // Assert response.
            let (rtcs, respp, _) = find_response::<Vec<Rtc>>(messages.as_slice());
            assert_eq!(respp.status(), ResponseStatus::OK);
            assert_eq!(rtcs.len(), 1);
            assert_eq!(rtcs[0].id(), rtc.id());
            assert_eq!(rtcs[0].room_id(), rtc.room_id());
        }

        #[tokio::test]
        async fn list_rtcs_not_authorized() {
            let local_deps = LocalDeps::new();
            let postgres = local_deps.run_postgres();
            let db = TestDb::with_local_postgres(&postgres);
            let agent = TestAgent::new("web", "user123", USR_AUDIENCE);

            let room = {
                let conn = db
                    .connection_pool()
                    .get()
                    .expect("Failed to get DB connection");

                shared_helpers::insert_room(&conn)
            };

            let mut context = TestContext::new(db, TestAuthz::new());

            let payload = ListRequest {
                room_id: room.id(),
                offset: None,
                limit: None,
            };

            let err = handle_request::<ListHandler>(&mut context, &agent, payload)
                .await
                .expect_err("Unexpected success on rtc listing");

            assert_eq!(err.status(), ResponseStatus::FORBIDDEN);
            assert_eq!(err.kind(), "access_denied");
        }

        #[tokio::test]
        async fn list_rtcs_missing_room() {
            let local_deps = LocalDeps::new();
            let postgres = local_deps.run_postgres();
            let db = TestDb::with_local_postgres(&postgres);

            let agent = TestAgent::new("web", "user123", USR_AUDIENCE);
            let mut context = TestContext::new(db, TestAuthz::new());

            let payload = ListRequest {
                room_id: db::room::Id::random(),
                offset: None,
                limit: None,
            };

            let err = handle_request::<ListHandler>(&mut context, &agent, payload)
                .await
                .expect_err("Unexpected success on rtc listing");

            assert_eq!(err.status(), ResponseStatus::NOT_FOUND);
            assert_eq!(err.kind(), "room_not_found");
        }
    }

    mod connect {
        use std::ops::Bound;

        use chrono::{Duration, Utc};
        use http::StatusCode;

        use crate::{
            db::{agent::Status as AgentStatus, rtc::SharingPolicy as RtcSharingPolicy},
            test_helpers::{prelude::*, test_deps::LocalDeps},
        };

        use super::super::*;

        #[tokio::test]
        async fn connect_to_rtc_only() {
            let local_deps = LocalDeps::new();
            let postgres = local_deps.run_postgres();
            let janus = local_deps.run_janus();
            let db = TestDb::with_local_postgres(&postgres);
            let mut authz = TestAuthz::new();
            let (session_id, handle_id) = shared_helpers::init_janus(&janus.url).await;

            // Insert an rtc and janus backend.
            let (rtc, classroom_id, backend, agent) = db
                .connection_pool()
                .get()
                .map(|conn| {
                    // Insert janus backends.
                    let backend1 = shared_helpers::insert_janus_backend(
                        &conn, &janus.url, session_id, handle_id,
                    );
                    let backend2 = shared_helpers::insert_janus_backend(
                        &conn, &janus.url, session_id, handle_id,
                    );

                    // The first backend has an active agent.
                    let room1 = shared_helpers::insert_room_with_backend_id(&conn, backend1.id());

                    let rtc1 = shared_helpers::insert_rtc_with_room(&conn, &room1);

                    let s1a1 = TestAgent::new("web", "s1a1", USR_AUDIENCE);

                    shared_helpers::insert_connected_agent(
                        &conn,
                        s1a1.agent_id(),
                        room1.id(),
                        rtc1.id(),
                    );

                    // The second backend has 2 agents.
                    let room2 = shared_helpers::insert_room_with_backend_id(&conn, backend2.id());

                    let rtc2 = shared_helpers::insert_rtc_with_room(&conn, &room2);

                    let s2a1 = TestAgent::new("web", "s2a1", USR_AUDIENCE);

                    shared_helpers::insert_connected_agent(
                        &conn,
                        s2a1.agent_id(),
                        room2.id(),
                        rtc2.id(),
                    );

                    let s2a2 = TestAgent::new("web", "s2a2", USR_AUDIENCE);

                    shared_helpers::insert_connected_agent(
                        &conn,
                        s2a2.agent_id(),
                        room2.id(),
                        rtc2.id(),
                    );

                    // The new rtc for which we will balance the stream.
                    let room3 = shared_helpers::insert_room(&conn);
                    let rtc3 = shared_helpers::insert_rtc_with_room(&conn, &room3);
                    let s3a1 = TestAgent::new("web", "s3a1", USR_AUDIENCE);
                    shared_helpers::insert_agent(&conn, s3a1.agent_id(), room3.id());
                    (rtc3, room3.classroom_id().to_string(), backend2, s3a1)
                })
                .unwrap();

            // Allow user to read the rtc.
            let rtc_id = rtc.id().to_string();
            let object = vec!["classrooms", &classroom_id, "rtcs", &rtc_id];
            authz.allow(agent.account_id(), object, "read");

            let mut context = TestContext::new(db, authz);
            let (tx, _) = tokio::sync::mpsc::unbounded_channel();
            context.with_janus(tx);
            // Make rtc.connect request.

            let payload = ConnectRequest {
                id: rtc.id(),
                intent: ConnectIntent::Read,
            };

            let messages = handle_request::<ConnectHandler>(&mut context, &agent, payload)
                .await
                .expect("RTC connect failed");
            let (resp, respp, _topic) = find_response::<ConnectResponseData>(messages.as_slice());
            context.janus_clients().remove_client(&backend);

            assert_eq!(respp.status(), StatusCode::OK);
            assert_eq!(resp.handle_id.rtc_id(), rtc.id());
            assert_eq!(resp.handle_id.janus_session_id(), session_id);
            assert_eq!(resp.handle_id.backend_id(), backend.id());
            assert_ne!(resp.handle_id.janus_handle_id(), handle_id);
        }

        #[tokio::test]
        async fn connect_to_ongoing_rtc() {
            let local_deps = LocalDeps::new();
            let postgres = local_deps.run_postgres();
            let janus = local_deps.run_janus();
            let db = TestDb::with_local_postgres(&postgres);
            let mut authz = TestAuthz::new();
            let (session_id, handle_id) = shared_helpers::init_janus(&janus.url).await;

            // Insert an rtc and janus backend.
            let (rtc, classroom_id, backend, agent) = db
                .connection_pool()
                .get()
                .map(|conn| {
                    let _backend1 = shared_helpers::insert_janus_backend(
                        &conn, &janus.url, session_id, handle_id,
                    );
                    let backend2 = shared_helpers::insert_janus_backend(
                        &conn, &janus.url, session_id, handle_id,
                    );

                    let room = shared_helpers::insert_room_with_backend_id(&conn, backend2.id());

                    let rtc = shared_helpers::insert_rtc_with_room(&conn, &room);
                    let agent = TestAgent::new("web", "user123", USR_AUDIENCE);
                    shared_helpers::insert_agent(&conn, agent.agent_id(), room.id());
                    (rtc, room.classroom_id().to_string(), backend2, agent)
                })
                .unwrap();

            // Allow user to read the rtc.
            let rtc_id = rtc.id().to_string();
            let object = vec!["classrooms", &classroom_id, "rtcs", &rtc_id];
            authz.allow(agent.account_id(), object, "read");

            // Make rtc.connect request.
            let mut context = TestContext::new(db, authz);
            let (tx, _) = tokio::sync::mpsc::unbounded_channel();
            context.with_janus(tx);

            let payload = ConnectRequest {
                id: rtc.id(),
                intent: ConnectIntent::Read,
            };

            let messages = handle_request::<ConnectHandler>(&mut context, &agent, payload)
                .await
                .expect("RTC connect failed");
            let (resp, respp, _topic) = find_response::<ConnectResponseData>(messages.as_slice());
            context.janus_clients().remove_client(&backend);

            assert_eq!(respp.status(), StatusCode::OK);
            assert_eq!(resp.handle_id.rtc_id(), rtc.id());
            assert_eq!(resp.handle_id.janus_session_id(), session_id);
            assert_eq!(resp.handle_id.backend_id(), backend.id());
            assert_ne!(resp.handle_id.janus_handle_id(), handle_id);
        }

        #[tokio::test]
        async fn connect_to_rtc_with_reservation() {
            let local_deps = LocalDeps::new();
            let postgres = local_deps.run_postgres();
            let janus = local_deps.run_janus();
            let db = TestDb::with_local_postgres(&postgres);
            let (session_id, handle_id) = shared_helpers::init_janus(&janus.url).await;
            let mut authz = TestAuthz::new();

            let (rtc, classroom_id, backend, agent) = db
                .connection_pool()
                .get()
                .map(|conn| {
                    // The first backend is big enough but has some load.
                    let backend1_id = {
                        let agent = TestAgent::new("alpha", "janus", SVC_AUDIENCE);
                        agent.agent_id().to_owned()
                    };

                    let backend1 = factory::JanusBackend::new(
                        backend1_id,
                        handle_id,
                        session_id,
                        janus.url.clone(),
                    )
                    .capacity(20)
                    .insert(&conn);

                    let room1 = shared_helpers::insert_room_with_backend_id(&conn, backend1.id());

                    let _rtc1 = shared_helpers::insert_rtc_with_room(&conn, &room1);

                    let agent = TestAgent::new("web", "user456", SVC_AUDIENCE);
                    shared_helpers::insert_agent(&conn, agent.agent_id(), room1.id());

                    let agent = TestAgent::new("web", "user456", USR_AUDIENCE);
                    shared_helpers::insert_agent(&conn, agent.agent_id(), room1.id());

                    // The second backend is too small but has no load.
                    let backend2_id = {
                        let agent = TestAgent::new("beta", "janus", SVC_AUDIENCE);
                        agent.agent_id().to_owned()
                    };

                    factory::JanusBackend::new(
                        backend2_id,
                        handle_id,
                        session_id,
                        janus.url.clone(),
                    )
                    .capacity(5)
                    .insert(&conn);

                    // It should balance to the first one despite of the load.
                    let now = Utc::now();

                    let room2 = factory::Room::new()
                        .audience(USR_AUDIENCE)
                        .time((
                            Bound::Included(now),
                            Bound::Excluded(now + Duration::hours(1)),
                        ))
                        .rtc_sharing_policy(RtcSharingPolicy::Shared)
                        .reserve(15)
                        .insert(&conn);
                    let agent = TestAgent::new("web", "user123", USR_AUDIENCE);
                    let rtc2 = shared_helpers::insert_rtc_with_room(&conn, &room2);
                    shared_helpers::insert_agent(&conn, agent.agent_id(), room2.id());
                    (rtc2, room2.classroom_id().to_string(), backend1, agent)
                })
                .unwrap();

            // Allow user to read the rtc.
            let rtc_id = rtc.id().to_string();
            let object = vec!["classrooms", &classroom_id, "rtcs", &rtc_id];
            authz.allow(agent.account_id(), object, "read");

            // Make rtc.connect request.
            let mut context = TestContext::new(db, authz);
            let (tx, _) = tokio::sync::mpsc::unbounded_channel();
            context.with_janus(tx);

            let payload = ConnectRequest {
                id: rtc.id(),
                intent: ConnectIntent::Read,
            };

            let messages = handle_request::<ConnectHandler>(&mut context, &agent, payload)
                .await
                .expect("RTC connect failed");
            let (resp, respp, _topic) = find_response::<ConnectResponseData>(messages.as_slice());
            context.janus_clients().remove_client(&backend);

            assert_eq!(respp.status(), StatusCode::OK);
            assert_eq!(resp.handle_id.rtc_id(), rtc.id());
            assert_eq!(resp.handle_id.janus_session_id(), session_id);
            assert_eq!(resp.handle_id.backend_id(), backend.id());
            assert_ne!(resp.handle_id.janus_handle_id(), handle_id);
        }

        #[tokio::test]
        async fn connect_to_rtc_take_reserved_slot() {
            let local_deps = LocalDeps::new();
            let postgres = local_deps.run_postgres();
            let janus = local_deps.run_janus();
            let db = TestDb::with_local_postgres(&postgres);
            let (session_id, handle_id) = shared_helpers::init_janus(&janus.url).await;
            let mut authz = TestAuthz::new();
            let reader1 = TestAgent::new("web", "reader1", USR_AUDIENCE);
            let reader2 = TestAgent::new("web", "reader2", USR_AUDIENCE);
            let writer1 = TestAgent::new("web", "writer1", USR_AUDIENCE);
            let writer2 = TestAgent::new("web", "writer2", USR_AUDIENCE);

            let (rtc1, rtc2, backend, classroom_id1, classroom_id2) = db
                .connection_pool()
                .get()
                .map(|conn| {
                    // Insert backend with capacity = 4.
                    let backend_id = {
                        let agent = TestAgent::new("alpha", "janus", SVC_AUDIENCE);
                        agent.agent_id().to_owned()
                    };

                    let backend = factory::JanusBackend::new(
                        backend_id,
                        handle_id,
                        session_id,
                        janus.url.clone(),
                    )
                    .capacity(4)
                    .insert(&conn);

                    // Insert rooms: 1 with reserve = 2 and the other without reserve.
                    let now = Utc::now();

                    let room1 = factory::Room::new()
                        .audience(USR_AUDIENCE)
                        .time((
                            Bound::Included(now),
                            Bound::Excluded(now + Duration::hours(1)),
                        ))
                        .rtc_sharing_policy(RtcSharingPolicy::Shared)
                        .backend_id(backend.id())
                        .reserve(2)
                        .insert(&conn);

                    let room2 = shared_helpers::insert_room_with_backend_id(&conn, backend.id());

                    // Insert rtcs.
                    let rtc1 = factory::Rtc::new(room1.id()).insert(&conn);
                    let rtc2 = factory::Rtc::new(room2.id()).insert(&conn);

                    // Insert active agents.
                    shared_helpers::insert_agent(&conn, writer1.agent_id(), room1.id());
                    shared_helpers::insert_agent(&conn, writer2.agent_id(), room2.id());

                    factory::Agent::new()
                        .agent_id(reader1.agent_id())
                        .room_id(room2.id())
                        .status(AgentStatus::Ready)
                        .insert(&conn);
                    factory::Agent::new()
                        .agent_id(reader1.agent_id())
                        .room_id(room1.id())
                        .status(AgentStatus::Ready)
                        .insert(&conn);

                    shared_helpers::insert_agent(&conn, reader2.agent_id(), room2.id());

                    (
                        rtc1,
                        rtc2,
                        backend,
                        room1.classroom_id().to_string(),
                        room2.classroom_id().to_string(),
                    )
                })
                .unwrap();

            // Allow user to read rtcs.
            for rtc in &[(&rtc1, &classroom_id1), (&rtc2, &classroom_id2)] {
                let rtc_id = rtc.0.id().to_string();
                let object = vec!["classrooms", rtc.1, "rtcs", &rtc_id];
                authz.allow(reader1.account_id(), object, "read");
            }

            // Connect to the rtc in the room without reserve.
            let mut context = TestContext::new(db, authz);
            let (tx, _) = tokio::sync::mpsc::unbounded_channel();
            context.with_janus(tx);

            let payload = ConnectRequest {
                id: rtc2.id(),
                intent: ConnectIntent::Read,
            };

            // Should be ok since we disregard reserves.
            handle_request::<ConnectHandler>(&mut context, &reader1, payload)
                .await
                .expect("RTC connect failed");

            // Delete agent
            {
                let conn = context.get_conn().await.expect("Failed to acquire db conn");
                let row_count = db::agent::DeleteQuery::new()
                    .agent_id(reader1.agent_id())
                    .room_id(rtc2.room_id())
                    .execute(&conn)
                    .expect("Failed to delete user from agents");
                // Check that we actually deleted something
                assert_eq!(row_count, 1);
            }

            // Connect to the rtc in the room with free reserved slots.
            let payload = ConnectRequest {
                id: rtc1.id(),
                intent: ConnectIntent::Read,
            };

            // Expect success.
            handle_request::<ConnectHandler>(&mut context, &reader1, payload)
                .await
                .expect("RTC connect failed");
            context.janus_clients().remove_client(&backend);
        }

        #[tokio::test]
        async fn connect_to_rtc_as_last_reader() {
            let local_deps = LocalDeps::new();
            let postgres = local_deps.run_postgres();
            let janus = local_deps.run_janus();
            let db = TestDb::with_local_postgres(&postgres);
            let (session_id, handle_id) = shared_helpers::init_janus(&janus.url).await;
            let mut authz = TestAuthz::new();
            let writer = TestAgent::new("web", "writer", USR_AUDIENCE);
            let reader = TestAgent::new("web", "reader", USR_AUDIENCE);

            let (rtc, backend, classroom_id) = db
                .connection_pool()
                .get()
                .map(|conn| {
                    // Insert backend.
                    let backend_id = {
                        let agent = TestAgent::new("alpha", "janus", SVC_AUDIENCE);
                        agent.agent_id().to_owned()
                    };

                    let backend = factory::JanusBackend::new(
                        backend_id,
                        handle_id,
                        session_id,
                        janus.url.clone(),
                    )
                    .capacity(2)
                    .insert(&conn);

                    // Insert room and rtc.
                    let room = shared_helpers::insert_room_with_backend_id(&conn, backend.id());
                    let rtc = shared_helpers::insert_rtc_with_room(&conn, &room);

                    // Insert active agents.
                    shared_helpers::insert_agent(&conn, writer.agent_id(), room.id());

                    factory::Agent::new()
                        .agent_id(reader.agent_id())
                        .room_id(room.id())
                        .status(AgentStatus::Ready)
                        .insert(&conn);

                    (rtc, backend, room.classroom_id().to_string())
                })
                .unwrap();

            // Allow user to read the rtc.
            let rtc_id = rtc.id().to_string();
            let object = vec!["classrooms", &classroom_id, "rtcs", &rtc_id];
            authz.allow(reader.account_id(), object, "read");

            // Make rtc.connect request.
            let mut context = TestContext::new(db, authz);
            let (tx, _) = tokio::sync::mpsc::unbounded_channel();
            context.with_janus(tx);

            let payload = ConnectRequest {
                id: rtc.id(),
                intent: ConnectIntent::Read,
            };

            handle_request::<ConnectHandler>(&mut context, &reader, payload)
                .await
                .expect("RTC connect failed");
            context.janus_clients().remove_client(&backend);
        }

        #[tokio::test]
        async fn connect_to_rtc_full_server_as_reader() {
            let local_deps = LocalDeps::new();
            let postgres = local_deps.run_postgres();
            let janus = local_deps.run_janus();
            let db = TestDb::with_local_postgres(&postgres);
            let (session_id, handle_id) = shared_helpers::init_janus(&janus.url).await;
            let mut authz = TestAuthz::new();
            let writer = TestAgent::new("web", "writer", USR_AUDIENCE);
            let reader1 = TestAgent::new("web", "reader1", USR_AUDIENCE);
            let reader2 = TestAgent::new("web", "reader2", USR_AUDIENCE);

            let (rtc, classroom_id) = db
                .connection_pool()
                .get()
                .map(|conn| {
                    // Insert backend.
                    let backend_id = {
                        let agent = TestAgent::new("alpha", "janus", SVC_AUDIENCE);
                        agent.agent_id().to_owned()
                    };

                    let backend = factory::JanusBackend::new(
                        backend_id,
                        handle_id,
                        session_id,
                        janus.url.clone(),
                    )
                    .capacity(2)
                    .insert(&conn);

                    // Insert room and rtc.
                    let room = shared_helpers::insert_room_with_backend_id(&conn, backend.id());

                    let rtc = shared_helpers::insert_rtc_with_room(&conn, &room);

                    // Insert active agents.
                    shared_helpers::insert_connected_agent(
                        &conn,
                        writer.agent_id(),
                        room.id(),
                        rtc.id(),
                    );

                    shared_helpers::insert_connected_agent(
                        &conn,
                        reader1.agent_id(),
                        room.id(),
                        rtc.id(),
                    );

                    factory::Agent::new()
                        .agent_id(reader2.agent_id())
                        .room_id(room.id())
                        .status(AgentStatus::Ready)
                        .insert(&conn);

                    (rtc, room.classroom_id().to_string())
                })
                .unwrap();

            // Allow user to read the rtc.
            let rtc_id = rtc.id().to_string();
            let object = vec!["classrooms", &classroom_id, "rtcs", &rtc_id];
            authz.allow(reader2.account_id(), object, "read");

            // Make rtc.connect request.
            let mut context = TestContext::new(db, authz);
            let (tx, _) = tokio::sync::mpsc::unbounded_channel();
            context.with_janus(tx);

            let payload = ConnectRequest {
                id: rtc.id(),
                intent: ConnectIntent::Read,
            };

            let err = handle_request::<ConnectHandler>(&mut context, &reader2, payload)
                .await
                .expect_err("Unexpected success on rtc connecting");

            assert_eq!(err.status(), ResponseStatus::SERVICE_UNAVAILABLE);
            assert_eq!(err.kind(), "capacity_exceeded");
        }

        #[tokio::test]
        async fn connect_to_rtc_full_server_as_writer() {
            let local_deps = LocalDeps::new();
            let postgres = local_deps.run_postgres();
            let janus = local_deps.run_janus();
            let db = TestDb::with_local_postgres(&postgres);
            let (session_id, handle_id) = shared_helpers::init_janus(&janus.url).await;
            let mut authz = TestAuthz::new();
            let writer = TestAgent::new("web", "writer", USR_AUDIENCE);
            let reader = TestAgent::new("web", "reader", USR_AUDIENCE);

            let (rtc, backend, classroom_id) = db
                .connection_pool()
                .get()
                .map(|conn| {
                    // Insert backend.
                    let backend_id = {
                        let agent = TestAgent::new("alpha", "janus", SVC_AUDIENCE);
                        agent.agent_id().to_owned()
                    };

                    let backend = factory::JanusBackend::new(
                        backend_id,
                        handle_id,
                        session_id,
                        janus.url.clone(),
                    )
                    .capacity(1)
                    .insert(&conn);

                    // Insert rtc.
                    let room = shared_helpers::insert_room_with_backend_id(&conn, backend.id());
                    let rtc = shared_helpers::insert_rtc_with_room(&conn, &room);

                    // Insert active agents.
                    shared_helpers::insert_agent(&conn, reader.agent_id(), room.id());

                    factory::Agent::new()
                        .agent_id(writer.agent_id())
                        .room_id(room.id())
                        .status(AgentStatus::Ready)
                        .insert(&conn);

                    (rtc, backend, room.classroom_id().to_string())
                })
                .unwrap();

            // Allow user to update the rtc.
            let rtc_id = rtc.id().to_string();
            let object = vec!["classrooms", &classroom_id, "rtcs", &rtc_id];
            authz.allow(writer.account_id(), object, "update");

            // Make rtc.connect request.
            let mut context = TestContext::new(db, authz);
            let (tx, _) = tokio::sync::mpsc::unbounded_channel();
            context.with_janus(tx);

            let payload = ConnectRequest {
                id: rtc.id(),
                intent: ConnectIntent::Write,
            };

            handle_request::<ConnectHandler>(&mut context, &writer, payload)
                .await
                .expect("RTC connect failed");
            context.janus_clients().remove_client(&backend);
        }

        #[tokio::test]
        async fn connect_to_rtc_too_big_reserve() {
            let local_deps = LocalDeps::new();
            let postgres = local_deps.run_postgres();
            let janus = local_deps.run_janus();
            let db = TestDb::with_local_postgres(&postgres);
            let (session_id, handle_id) = shared_helpers::init_janus(&janus.url).await;
            let mut authz = TestAuthz::new();
            let new_writer = TestAgent::new("web", "new-writer", USR_AUDIENCE);

            let (rtc, backend_beta, backend_gamma, backend_delta, classroom_id) = db
                .connection_pool()
                .get()
                .map(|conn| {
                    let now = Utc::now();

                    // We have two backends with cap=800 and balance_cap=700 each
                    // We have two rooms with reserves 500 and 600, each at its own backend
                    // Room with reserve 500 has 1 writer and 2 readers, ie its load is 3
                    // Room with reserve 600 has 1 writer and 1 readers, ie its load is 2
                    // We want to balance a room with reserve 400
                    // Since it doesnt fit anywhere it should go to backend with smallest current load,
                    // ie to backend 2 (though it has only 100 free reserve, and backend1 has 200 free reserve)

                    // Insert alpha and beta backends.
                    let backend1 = {
                        let agent = TestAgent::new("alpha", "janus", SVC_AUDIENCE);
                        let id = agent.agent_id().to_owned();
                        factory::JanusBackend::new(id, handle_id, session_id, janus.url.clone())
                            .balancer_capacity(700)
                            .capacity(800)
                            .insert(&conn)
                    };

                    let backend2 = {
                        let agent = TestAgent::new("beta", "janus", SVC_AUDIENCE);
                        let id = agent.agent_id().to_owned();
                        factory::JanusBackend::new(id, handle_id, session_id, janus.url.clone())
                            .balancer_capacity(700)
                            .capacity(800)
                            .insert(&conn)
                    };

                    let backend3 = {
                        let agent = TestAgent::new("gamma", "janus", SVC_AUDIENCE);
                        let id = agent.agent_id().to_owned();
                        factory::JanusBackend::new(id, handle_id, session_id, janus.url.clone())
                            .balancer_capacity(700)
                            .capacity(800)
                            .insert(&conn)
                    };

                    let backend4 = {
                        let agent = TestAgent::new("delta", "janus", SVC_AUDIENCE);
                        let id = agent.agent_id().to_owned();
                        factory::JanusBackend::new(id, handle_id, session_id, janus.url.clone())
                            .balancer_capacity(700)
                            .capacity(800)
                            .insert(&conn)
                    };

                    // Setup three rooms with 500, 600 and 400 reserves.
                    let room1 = factory::Room::new()
                        .audience(USR_AUDIENCE)
                        .time((
                            Bound::Included(now - Duration::minutes(1)),
                            Bound::Excluded(now + Duration::hours(1)),
                        ))
                        .rtc_sharing_policy(RtcSharingPolicy::Shared)
                        .backend_id(backend1.id())
                        .reserve(500)
                        .insert(&conn);

                    let room2 = factory::Room::new()
                        .audience(USR_AUDIENCE)
                        .time((
                            Bound::Included(now - Duration::minutes(1)),
                            Bound::Excluded(now + Duration::hours(1)),
                        ))
                        .reserve(600)
                        .rtc_sharing_policy(RtcSharingPolicy::Shared)
                        .backend_id(backend2.id())
                        .insert(&conn);

                    let room3 = factory::Room::new()
                        .audience(USR_AUDIENCE)
                        .time((
                            Bound::Included(now - Duration::minutes(1)),
                            Bound::Excluded(now + Duration::hours(1)),
                        ))
                        .reserve(400)
                        .rtc_sharing_policy(RtcSharingPolicy::Shared)
                        .insert(&conn);

                    // Insert rtcs for each room.
                    let rtc1 = shared_helpers::insert_rtc_with_room(&conn, &room1);
                    let rtc2 = shared_helpers::insert_rtc_with_room(&conn, &room2);
                    let rtc3 = shared_helpers::insert_rtc_with_room(&conn, &room3);

                    // Insert writer for room 1 @ backend 1
                    let agent = TestAgent::new("web", "writer1", USR_AUDIENCE);

                    shared_helpers::insert_connected_agent(
                        &conn,
                        agent.agent_id(),
                        room1.id(),
                        rtc1.id(),
                    );

                    // Insert two readers for room 1 @ backend 1
                    let agent = TestAgent::new("web", "reader1-1", USR_AUDIENCE);

                    shared_helpers::insert_connected_agent(
                        &conn,
                        agent.agent_id(),
                        room1.id(),
                        rtc1.id(),
                    );

                    let agent = TestAgent::new("web", "reader1-2", USR_AUDIENCE);

                    shared_helpers::insert_connected_agent(
                        &conn,
                        agent.agent_id(),
                        room1.id(),
                        rtc1.id(),
                    );

                    // Insert writer for room 2 @ backend 2
                    let agent = TestAgent::new("web", "writer2", USR_AUDIENCE);
                    shared_helpers::insert_connected_agent(
                        &conn,
                        agent.agent_id(),
                        room2.id(),
                        rtc2.id(),
                    );

                    // Insert reader for room 2 @ backend 2
                    let agent = TestAgent::new("web", "reader2", USR_AUDIENCE);

                    shared_helpers::insert_connected_agent(
                        &conn,
                        agent.agent_id(),
                        room2.id(),
                        rtc2.id(),
                    );

                    shared_helpers::insert_agent(&conn, new_writer.agent_id(), room3.id());

                    (
                        rtc3,
                        backend2,
                        backend3,
                        backend4,
                        room3.classroom_id().to_string(),
                    )
                })
                .unwrap();

            // Allow user to update the rtc.
            let rtc_id = rtc.id().to_string();
            let object = vec!["classrooms", &classroom_id, "rtcs", &rtc_id];
            authz.allow(new_writer.account_id(), object, "update");

            // Make an rtc.connect request.
            // Despite none of the backends are capable to host the reserve it should
            // select the least loaded one.
            let mut context = TestContext::new(db, authz);
            let (tx, _) = tokio::sync::mpsc::unbounded_channel();
            context.with_janus(tx);

            let payload = ConnectRequest {
                id: rtc.id(),
                intent: ConnectIntent::Write,
            };

            let messages = handle_request::<ConnectHandler>(&mut context, &new_writer, payload)
                .await
                .expect("RTC connect failed");
            let (resp, respp, _topic) = find_response::<ConnectResponseData>(messages.as_slice());
            context.janus_clients().remove_client(&backend_beta);

            assert_eq!(respp.status(), StatusCode::OK);
            assert_eq!(resp.handle_id.rtc_id(), rtc.id());
            assert_eq!(resp.handle_id.janus_session_id(), session_id);
            assert!([backend_beta.id(), backend_gamma.id(), backend_delta.id()]
                .contains(&resp.handle_id.backend_id()));
            assert_ne!(resp.handle_id.janus_handle_id(), handle_id);
        }

        #[tokio::test]
        async fn connect_to_rtc_reserve_overflow() {
            let local_deps = LocalDeps::new();
            let postgres = local_deps.run_postgres();
            let janus = local_deps.run_janus();
            let db = TestDb::with_local_postgres(&postgres);
            let (session_id, handle_id) = shared_helpers::init_janus(&janus.url).await;
            let mut authz = TestAuthz::new();
            let new_reader = TestAgent::new("web", "new-reader", USR_AUDIENCE);

            let (rtcs, backend) = db
                .connection_pool()
                .get()
                .map(|conn| {
                    let now = Utc::now();

                    // Lets say we have a single backend with cap=800
                    // Somehow reserves of all rooms that were allocated to it overflow its capacity
                    // We should allow users to connect to rooms with reserves if reserve and cap allows them
                    // But not allow to connect to room with no reserve

                    // Insert alpha backend.
                    let backend = {
                        let agent = TestAgent::new("alpha", "janus", SVC_AUDIENCE);
                        let id = agent.agent_id().to_owned();
                        factory::JanusBackend::new(id, handle_id, session_id, janus.url.clone())
                            .balancer_capacity(700)
                            .capacity(800)
                            .insert(&conn)
                    };

                    // Setup three rooms with 500, 600 and none.
                    let room1 = factory::Room::new()
                        .audience(USR_AUDIENCE)
                        .time((
                            Bound::Included(now),
                            Bound::Excluded(now + Duration::hours(1)),
                        ))
                        .rtc_sharing_policy(RtcSharingPolicy::Shared)
                        .backend_id(backend.id())
                        .reserve(500)
                        .insert(&conn);

                    let room2 = factory::Room::new()
                        .audience(USR_AUDIENCE)
                        .time((
                            Bound::Included(now),
                            Bound::Excluded(now + Duration::hours(1)),
                        ))
                        .reserve(600)
                        .rtc_sharing_policy(RtcSharingPolicy::Shared)
                        .backend_id(backend.id())
                        .insert(&conn);

                    let room3 = factory::Room::new()
                        .audience(USR_AUDIENCE)
                        .time((
                            Bound::Included(now),
                            Bound::Excluded(now + Duration::hours(1)),
                        ))
                        .rtc_sharing_policy(RtcSharingPolicy::Shared)
                        .backend_id(backend.id())
                        .insert(&conn);

                    // Insert rtcs for each room.
                    let rtc1 = shared_helpers::insert_rtc_with_room(&conn, &room1);
                    let rtc2 = shared_helpers::insert_rtc_with_room(&conn, &room2);
                    let rtc3 = shared_helpers::insert_rtc_with_room(&conn, &room3);

                    // Insert writer for room 1
                    let agent = TestAgent::new("web", "writer1", USR_AUDIENCE);

                    shared_helpers::insert_connected_agent(
                        &conn,
                        agent.agent_id(),
                        room1.id(),
                        rtc1.id(),
                    );

                    // Insert 450 readers for room 1
                    for i in 0..450 {
                        let agent = TestAgent::new("web", &format!("reader1-{}", i), USR_AUDIENCE);

                        shared_helpers::insert_connected_agent(
                            &conn,
                            agent.agent_id(),
                            room1.id(),
                            rtc1.id(),
                        );
                    }

                    // Insert writer for room 3
                    let agent = TestAgent::new("web", "writer3", USR_AUDIENCE);

                    shared_helpers::insert_connected_agent(
                        &conn,
                        agent.agent_id(),
                        room2.id(),
                        rtc3.id(),
                    );

                    // Insert reader for room 3
                    let agent = TestAgent::new("web", "reader3", USR_AUDIENCE);

                    shared_helpers::insert_connected_agent(
                        &conn,
                        agent.agent_id(),
                        room3.id(),
                        rtc3.id(),
                    );

                    shared_helpers::insert_agent(&conn, new_reader.agent_id(), room1.id());
                    shared_helpers::insert_agent(&conn, new_reader.agent_id(), room2.id());
                    shared_helpers::insert_agent(&conn, new_reader.agent_id(), room3.id());

                    (
                        [
                            (rtc1, room1.classroom_id().to_string()),
                            (rtc2, room2.classroom_id().to_string()),
                            (rtc3, room3.classroom_id().to_string()),
                        ],
                        backend,
                    )
                })
                .unwrap();

            // Allow user to read the rtcs.
            for rtc in rtcs.iter() {
                let rtc_id = rtc.0.id().to_string();
                let object = vec!["classrooms", &rtc.1, "rtcs", &rtc_id];
                authz.allow(new_reader.account_id(), object, "read");
            }

            let mut context = TestContext::new(db, authz);
            let (tx, _) = tokio::sync::mpsc::unbounded_channel();
            context.with_janus(tx);

            // First two rooms have reserves AND there is free capacity so we can connect to them
            for rtc in rtcs.iter().take(2) {
                let payload = ConnectRequest {
                    id: rtc.0.id(),
                    intent: ConnectIntent::Read,
                };

                // Make an rtc.connect request.
                let messages = handle_request::<ConnectHandler>(&mut context, &new_reader, payload)
                    .await
                    .expect("RTC connect failed");
                let (resp, respp, _topic) =
                    find_response::<ConnectResponseData>(messages.as_slice());

                assert_eq!(respp.status(), StatusCode::OK);
                assert_eq!(resp.handle_id.rtc_id(), rtc.0.id());
                assert_eq!(resp.handle_id.janus_session_id(), session_id);
                assert_eq!(resp.handle_id.backend_id(), backend.id());
                assert_ne!(resp.handle_id.janus_handle_id(), handle_id);
            }

            let payload = ConnectRequest {
                id: rtcs[2].0.id(),
                intent: ConnectIntent::Read,
            };

            // Last room has NO reserve AND there is free capacity BUT it was exhausted by first two rooms
            // So in theory we should not be able to connect to this room due to capacity_exceeded error
            // But we still let the user through because:
            //   1. we almost never fill any server with users upto max capacity
            //   2. thus there are unused slots anyway
            // So its better to let them in
            handle_request::<ConnectHandler>(&mut context, &new_reader, payload)
                .await
                .expect("RTC connect failed");
            context.janus_clients().remove_client(&backend);
        }

        #[tokio::test]
        async fn connect_to_shared_rtc_created_by_someone_else() {
            let local_deps = LocalDeps::new();
            let postgres = local_deps.run_postgres();
            let janus = local_deps.run_janus();
            let db = TestDb::with_local_postgres(&postgres);
            let (session_id, handle_id) = shared_helpers::init_janus(&janus.url).await;
            let mut authz = TestAuthz::new();
            let agent = TestAgent::new("web", "user123", USR_AUDIENCE);

            // Create an RTC.
            let (rtc, backend, classroom_id) = db
                .connection_pool()
                .get()
                .map(|conn| {
                    let now = Utc::now();
                    let creator = TestAgent::new("web", "creator", USR_AUDIENCE);

                    let backend = shared_helpers::insert_janus_backend(
                        &conn, &janus.url, session_id, handle_id,
                    );

                    let room = factory::Room::new()
                        .audience(USR_AUDIENCE)
                        .time((Bound::Included(now), Bound::Unbounded))
                        .rtc_sharing_policy(RtcSharingPolicy::Shared)
                        .backend_id(backend.id())
                        .insert(&conn);

                    let rtc = factory::Rtc::new(room.id())
                        .created_by(creator.agent_id().to_owned())
                        .insert(&conn);
                    shared_helpers::insert_agent(&conn, agent.agent_id(), room.id());
                    (rtc, backend, room.classroom_id().to_string())
                })
                .unwrap();

            // Allow agent to update the RTC.
            let agent = TestAgent::new("web", "user123", USR_AUDIENCE);
            let rtc_id = rtc.id().to_string();
            let object = vec!["classrooms", &classroom_id, "rtcs", &rtc_id];
            authz.allow(agent.account_id(), object, "update");

            // Make rtc.connect request.
            let mut context = TestContext::new(db, authz);
            let (tx, _) = tokio::sync::mpsc::unbounded_channel();
            context.with_janus(tx);

            let payload = ConnectRequest {
                id: rtc.id(),
                intent: ConnectIntent::Write,
            };

            handle_request::<ConnectHandler>(&mut context, &agent, payload)
                .await
                .expect("RTC connect failed");
            context.janus_clients().remove_client(&backend);
        }

        #[tokio::test]
        async fn connect_to_owned_rtc_created_by_someone_else_for_writing() {
            let local_deps = LocalDeps::new();
            let postgres = local_deps.run_postgres();
            let janus = local_deps.run_janus();
            let db = TestDb::with_local_postgres(&postgres);
            let (session_id, handle_id) = shared_helpers::init_janus(&janus.url).await;
            let mut authz = TestAuthz::new();
            let agent = TestAgent::new("web", "user123", USR_AUDIENCE);

            // Create an RTC.
            let (rtc, backend, classroom_id) = db
                .connection_pool()
                .get()
                .map(|conn| {
                    let now = Utc::now();
                    let creator = TestAgent::new("web", "creator", USR_AUDIENCE);

                    let backend = shared_helpers::insert_janus_backend(
                        &conn, &janus.url, session_id, handle_id,
                    );

                    let room = factory::Room::new()
                        .audience(USR_AUDIENCE)
                        .time((Bound::Included(now), Bound::Unbounded))
                        .rtc_sharing_policy(RtcSharingPolicy::Owned)
                        .backend_id(backend.id())
                        .insert(&conn);

                    let rtc = factory::Rtc::new(room.id())
                        .created_by(creator.agent_id().to_owned())
                        .insert(&conn);
                    shared_helpers::insert_agent(&conn, agent.agent_id(), room.id());
                    (rtc, backend, room.classroom_id().to_string())
                })
                .unwrap();

            // Allow agent to update the RTC.
            let rtc_id = rtc.id().to_string();
            let object = vec!["classrooms", &classroom_id, "rtcs", &rtc_id];
            authz.allow(agent.account_id(), object, "update");

            // Make rtc.connect request.
            let mut context = TestContext::new(db, authz);
            let (tx, _) = tokio::sync::mpsc::unbounded_channel();
            context.with_janus(tx);

            let payload = ConnectRequest {
                id: rtc.id(),
                intent: ConnectIntent::Write,
            };

            let err = handle_request::<ConnectHandler>(&mut context, &agent, payload)
                .await
                .expect_err("Unexpected success on RTC connection");
            context.janus_clients().remove_client(&backend);

            assert_eq!(err.status(), ResponseStatus::FORBIDDEN);
            assert_eq!(err.kind(), "access_denied");
        }

        #[tokio::test]
        async fn connect_to_owned_rtc_created_by_someone_else_for_reading() {
            let local_deps = LocalDeps::new();
            let postgres = local_deps.run_postgres();
            let janus = local_deps.run_janus();
            let db = TestDb::with_local_postgres(&postgres);
            let (session_id, handle_id) = shared_helpers::init_janus(&janus.url).await;
            let mut authz = TestAuthz::new();
            let agent = TestAgent::new("web", "user123", USR_AUDIENCE);

            // Create an RTC.
            let (rtc, backend, classroom_id) = db
                .connection_pool()
                .get()
                .map(|conn| {
                    let now = Utc::now();
                    let creator = TestAgent::new("web", "creator", USR_AUDIENCE);

                    let backend = shared_helpers::insert_janus_backend(
                        &conn, &janus.url, session_id, handle_id,
                    );

                    let room = factory::Room::new()
                        .audience(USR_AUDIENCE)
                        .time((Bound::Included(now), Bound::Unbounded))
                        .rtc_sharing_policy(RtcSharingPolicy::Owned)
                        .backend_id(backend.id())
                        .insert(&conn);

                    let rtc = factory::Rtc::new(room.id())
                        .created_by(creator.agent_id().to_owned())
                        .insert(&conn);
                    shared_helpers::insert_agent(&conn, agent.agent_id(), room.id());

                    (rtc, backend, room.classroom_id().to_string())
                })
                .unwrap();

            // Allow agent to read the RTC.
            let rtc_id = rtc.id().to_string();
            let object = vec!["classrooms", &classroom_id, "rtcs", &rtc_id];
            authz.allow(agent.account_id(), object, "read");

            // Make rtc.connect request.
            let mut context = TestContext::new(db, authz);
            let (tx, _) = tokio::sync::mpsc::unbounded_channel();
            context.with_janus(tx);

            let payload = ConnectRequest {
                id: rtc.id(),
                intent: ConnectIntent::Read,
            };

            handle_request::<ConnectHandler>(&mut context, &agent, payload)
                .await
                .expect("RTC connect failed");
            context.janus_clients().remove_client(&backend)
        }

        #[tokio::test]
        async fn connect_to_rtc_with_backend_grouping() {
            let local_deps = LocalDeps::new();
            let postgres = local_deps.run_postgres();
            let janus = local_deps.run_janus();
            let db = TestDb::with_local_postgres(&postgres);
            let (session_id, handle_id) = shared_helpers::init_janus(&janus.url).await;
            let mut authz = TestAuthz::new();
            let agent = TestAgent::new("web", "user123", USR_AUDIENCE);

            let (rtc, backend, classroom_id) = {
                let conn = db
                    .connection_pool()
                    .get()
                    .expect("Failed to get DB connection");

                // Insert two backends in different groups.
                let backend1_agent = TestAgent::new("alpha", "janus", SVC_AUDIENCE);

                let backend1 = factory::JanusBackend::new(
                    backend1_agent.agent_id().to_owned(),
                    handle_id,
                    session_id,
                    janus.url.clone(),
                )
                .group("wrong")
                .insert(&conn);

                let backend2_agent = TestAgent::new("beta", "janus", SVC_AUDIENCE);

                let backend2 = factory::JanusBackend::new(
                    backend2_agent.agent_id().to_owned(),
                    handle_id,
                    session_id,
                    janus.url.clone(),
                )
                .group("right")
                .insert(&conn);

                // Add some load to the first backend.
                let room1 = shared_helpers::insert_room_with_backend_id(&conn, backend1.id());
                let rtc1 = shared_helpers::insert_rtc_with_room(&conn, &room1);
                let someone = TestAgent::new("web", "user456", USR_AUDIENCE);

                shared_helpers::insert_connected_agent(
                    &conn,
                    someone.agent_id(),
                    rtc1.room_id(),
                    rtc1.id(),
                );

                // Insert an RTC to connect to
                let room2 = shared_helpers::insert_room(&conn);
                let rtc2 = shared_helpers::insert_rtc_with_room(&conn, &room2);
                shared_helpers::insert_agent(&conn, agent.agent_id(), room2.id());
                (rtc2, backend2, room2.classroom_id().to_string())
            };

            // Allow agent to read the RTC.
            let rtc_id = rtc.id().to_string();
            let object = vec!["classrooms", &classroom_id, "rtcs", &rtc_id];
            authz.allow(agent.account_id(), object, "read");

            // Configure the app to the `right` janus group.
            let mut context = TestContext::new(db, authz);
            context.config_mut().janus_group = Some(String::from("right"));
            let (tx, _rx) = tokio::sync::mpsc::unbounded_channel();
            context.with_grouped_janus("right", tx);

            // Make rtc.connect request.
            let payload = ConnectRequest {
                id: rtc.id(),
                intent: ConnectIntent::Read,
            };

            let messages = handle_request::<ConnectHandler>(&mut context, &agent, payload)
                .await
                .expect("RTC connect failed");
            let (resp, respp, _topic) = find_response::<ConnectResponseData>(messages.as_slice());
            context.janus_clients().remove_client(&backend);

            assert_eq!(respp.status(), StatusCode::OK);
            assert_eq!(resp.handle_id.rtc_id(), rtc.id());
            assert_eq!(resp.handle_id.janus_session_id(), session_id);
            assert_eq!(resp.handle_id.backend_id(), backend.id());
            assert_ne!(resp.handle_id.janus_handle_id(), handle_id);
        }

        #[tokio::test]
        async fn connect_to_rtc_not_authorized() {
            let local_deps = LocalDeps::new();
            let postgres = local_deps.run_postgres();
            let db = TestDb::with_local_postgres(&postgres);
            let agent = TestAgent::new("web", "user123", USR_AUDIENCE);

            let rtc = {
                let conn = db
                    .connection_pool()
                    .get()
                    .expect("Failed to get DB connection");

                shared_helpers::insert_rtc(&conn)
            };

            let mut context = TestContext::new(db, TestAuthz::new());

            let payload = ConnectRequest {
                id: rtc.id(),
                intent: ConnectIntent::Read,
            };

            let err = handle_request::<ConnectHandler>(&mut context, &agent, payload)
                .await
                .expect_err("Unexpected success on rtc connecting");

            assert_eq!(err.status(), ResponseStatus::FORBIDDEN);
            assert_eq!(err.kind(), "access_denied");
        }

        #[tokio::test]
        async fn connect_to_rtc_missing() {
            let local_deps = LocalDeps::new();
            let postgres = local_deps.run_postgres();
            let db = TestDb::with_local_postgres(&postgres);

            let agent = TestAgent::new("web", "user123", USR_AUDIENCE);
            let mut context = TestContext::new(db, TestAuthz::new());

            let payload = ConnectRequest {
                id: db::rtc::Id::random(),
                intent: ConnectIntent::Read,
            };

            let err = handle_request::<ConnectHandler>(&mut context, &agent, payload)
                .await
                .expect_err("Unexpected success on rtc connecting");

            assert_eq!(err.status(), ResponseStatus::NOT_FOUND);
            assert_eq!(err.kind(), "room_not_found");
        }
    }
}<|MERGE_RESOLUTION|>--- conflicted
+++ resolved
@@ -16,12 +16,7 @@
 
 use crate::{
     app::{
-<<<<<<< HEAD
         context::{AppContext, Context, GlobalContext, MessageContext},
-        endpoint,
-=======
-        context::{AppContext, Context, MessageContext},
->>>>>>> a09bc287
         endpoint::prelude::*,
         endpoint::{self, rtc_signal::start_rtc_stream},
         handle_id::HandleId,
@@ -100,21 +95,13 @@
             notification_topic,
         } = RtcCreate {
             ctx: context,
-<<<<<<< HEAD
-            room: Err(payload.room_id),
-=======
             room: Either::Right(payload.room_id),
->>>>>>> a09bc287
             reqp,
         }
         .run()
         .await?;
 
-<<<<<<< HEAD
         Span::current().record("rtc_id", rtc.id().to_string().as_str());
-=======
-        Span::current().record("rtc_id", &rtc.id().to_string().as_str());
->>>>>>> a09bc287
 
         // Respond and broadcast to the room topic.
         let mut response = Response::new(
@@ -123,7 +110,6 @@
             context.start_timestamp(),
             Some(authz_time),
         );
-<<<<<<< HEAD
 
         response.add_notification(
             notification_label,
@@ -143,7 +129,7 @@
 
 pub struct RtcCreate<'a, C> {
     pub ctx: &'a C,
-    pub room: Result<db::room::Object, db::room::Id>,
+    pub room: Either<db::room::Object, db::room::Id>,
     pub reqp: RequestParams<'a>,
 }
 
@@ -155,98 +141,6 @@
 }
 
 impl<'a, C: GlobalContext> RtcCreate<'a, C> {
-    pub async fn run(self) -> Result<RtcCreateResult, AppError> {
-        let room = match self.room {
-            Ok(room) => room,
-            Err(room_id) => {
-                crate::util::spawn_blocking({
-                    let conn = self.ctx.get_conn().await?;
-                    let room_id = room_id;
-                    move || {
-                        helpers::find_room_by_id(room_id, helpers::RoomTimeRequirement::Open, &conn)
-                    }
-                })
-                .await?
-            }
-        };
-
-        tracing::Span::current().record(
-            "classroom_id",
-            &tracing::field::display(room.classroom_id()),
-        );
-
-        // Authorize room creation.
-        let classroom_id = room.classroom_id().to_string();
-        let object = AuthzObject::new(&["classrooms", &classroom_id, "rtcs"]).into();
-
-        let authz_time = self
-            .ctx
-            .authz()
-            .authorize(room.audience().into(), self.reqp, object, "create".into())
-            .await?;
-
-        // Create an rtc.
-        let max_room_duration = self.ctx.config().max_room_duration;
-        let rtc = crate::util::spawn_blocking({
-            let agent_id = self.reqp.as_agent_id().clone();
-
-            let conn = self.ctx.get_conn().await?;
-            move || {
-                conn.transaction::<_, diesel::result::Error, _>(|| {
-                    if let Some(max_room_duration) = max_room_duration {
-                        if !room.infinite() {
-                            if let (start, Bound::Unbounded) = room.time() {
-                                let new_time = (
-                                    *start,
-                                    Bound::Excluded(
-                                        Utc::now() + Duration::hours(max_room_duration),
-                                    ),
-                                );
-
-                                db::room::UpdateQuery::new(room.id())
-                                    .time(Some(new_time))
-                                    .execute(&conn)?;
-                            }
-                        }
-                    }
-
-                    db::rtc::InsertQuery::new(room.id(), &agent_id).execute(&conn)
-                })
-            }
-        })
-        .await?;
-        Span::current().record("rtc_id", rtc.id().to_string().as_str());
-
-        let notification_topic = format!("rooms/{}/events", rtc.room_id());
-        Ok(RtcCreateResult {
-=======
-
-        response.add_notification(
-            notification_label,
-            &notification_topic,
->>>>>>> a09bc287
-            rtc,
-            authz_time,
-            notification_label: "rtc.create",
-            notification_topic,
-        })
-    }
-}
-
-pub struct RtcCreate<'a, C> {
-    pub ctx: &'a C,
-    pub room: Either<db::room::Object, db::room::Id>,
-    pub reqp: RequestParams<'a>,
-}
-
-pub struct RtcCreateResult {
-    pub rtc: db::rtc::Object,
-    pub authz_time: Duration,
-    pub notification_label: &'static str,
-    pub notification_topic: String,
-}
-
-impl<'a, C: Context> RtcCreate<'a, C> {
     pub async fn run(self) -> Result<RtcCreateResult, AppError> {
         let room = match self.room {
             Either::Left(room) => room,
@@ -734,9 +628,9 @@
                         .error(AppErrorKind::BackendNotFound)?,
                     None if group.as_deref() == Some("minigroup") => {
                         db::janus_backend::least_loaded(room.id(), group.as_deref(), &conn).transpose()
-                        .or_else(|| db::janus_backend::most_loaded(room.id(), group.as_deref(), &conn).transpose())
-                        .context("No available backends")
-                        .error(AppErrorKind::NoAvailableBackends)??
+                            .or_else(|| db::janus_backend::most_loaded(room.id(), group.as_deref(), &conn).transpose())
+                            .context("No available backends")
+                            .error(AppErrorKind::NoAvailableBackends)??
                     }
                     None => match db::janus_backend::most_loaded(room.id(), group.as_deref(), &conn)? {
                         Some(backend) => backend,
@@ -777,7 +671,7 @@
                             return Err(anyhow!(
                                 "Active agents number on the backend exceeded its capacity"
                             ))
-                            .error(AppErrorKind::CapacityExceeded);
+                                .error(AppErrorKind::CapacityExceeded);
                         }
                     },
                     ConnectIntent::Write => {
@@ -1154,9 +1048,9 @@
                         .error(AppErrorKind::BackendNotFound)?,
                     None if group.as_deref() == Some("minigroup") => {
                         db::janus_backend::least_loaded(room.id(), group.as_deref(), &conn).transpose()
-                        .or_else(|| db::janus_backend::most_loaded(room.id(), group.as_deref(), &conn).transpose())
-                        .context("No available backends")
-                        .error(AppErrorKind::NoAvailableBackends)??
+                            .or_else(|| db::janus_backend::most_loaded(room.id(), group.as_deref(), &conn).transpose())
+                            .context("No available backends")
+                            .error(AppErrorKind::NoAvailableBackends)??
                     }
                     None => match db::janus_backend::most_loaded(room.id(), group.as_deref(), &conn)? {
                         Some(backend) => backend,
@@ -1217,7 +1111,7 @@
                     return Err(anyhow!(
                         "Active agents number on the backend exceeded its capacity"
                     ))
-                    .error(AppErrorKind::CapacityExceeded);
+                        .error(AppErrorKind::CapacityExceeded);
                 }
 
                 Ok::<_, AppError>(backend)
