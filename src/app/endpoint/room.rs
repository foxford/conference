use anyhow::{anyhow, Context as AnyhowContext};
use async_trait::async_trait;
use axum::{
    extract::{Extension, Path},
    Json,
};
use chrono::{DateTime, Utc};
use diesel::Connection;
use serde::{Deserialize, Serialize};
use serde_json::{json, Value as JsonValue};
use std::{ops::Bound, sync::Arc};
use svc_agent::{
    mqtt::{OutgoingRequest, ResponseStatus, ShortTermTimingProperties, SubscriptionTopic},
    Addressable, AgentId, Authenticable, Subscription,
};
use svc_conference_events::{EventV1 as Event, VideoGroupEventV1 as VideoGroupEvent};
use svc_utils::extractors::AgentIdExtractor;
use tracing::error;
use tracing_attributes::instrument;
use uuid::Uuid;

use crate::{
    app::{
<<<<<<< HEAD
        context::{AppContext, Context, GlobalContext},
        endpoint::{prelude::*, subscription::CorrelationDataPayload},
        group_reader_config,
=======
        context::{AppContext, Context},
        endpoint::{
            prelude::*,
            rtc::{RtcCreate, RtcCreateResult},
            subscription::CorrelationDataPayload,
        },
>>>>>>> edd27f3e
        metrics::HistogramExt,
        service_utils::{RequestParams, Response},
        stage::{
            self,
            video_group::{VideoGroupUpdateJanusConfig, MQTT_NOTIFICATION_LABEL},
            AppStage,
        },
        API_VERSION,
    },
    authz::AuthzObject,
    backend::janus::client::update_agent_reader_config::UpdateReaderConfigRequestBodyConfigItem,
    client::mqtt_gateway::MqttGatewayClient,
    db::{
        self,
        group_agent::{GroupItem, Groups},
        room::RoomBackend,
        rtc::SharingPolicy as RtcSharingPolicy,
    },
    outbox::{
        self,
        pipeline::{diesel::Pipeline as DieselPipeline, Pipeline},
    },
};

use super::subscription::RoomEnterLeaveEvent;

///////////////////////////////////////////////////////////////////////////////

#[derive(Debug, Serialize)]
struct SubscriptionRequest {
    subject: AgentId,
    object: Vec<String>,
}

impl SubscriptionRequest {
    fn new(subject: AgentId, object: Vec<String>) -> Self {
        Self { subject, object }
    }
}

////////////////////////////////////////////////////////////////////////////////

#[derive(Debug, Deserialize)]
pub struct CreateRequest {
    #[serde(with = "crate::serde::ts_seconds_bound_tuple")]
    time: (Bound<DateTime<Utc>>, Bound<DateTime<Utc>>),
    audience: String,
    // Deprecated in favor of `rtc_sharing_policy`.
    #[serde(default)]
    backend: Option<RoomBackend>,
    #[serde(default)]
    rtc_sharing_policy: Option<RtcSharingPolicy>,
    reserve: Option<i32>,
    tags: Option<JsonValue>,
    classroom_id: Uuid,
}

pub async fn create(
    Extension(ctx): Extension<Arc<AppContext>>,
    AgentIdExtractor(agent_id): AgentIdExtractor,
    Json(request): Json<CreateRequest>,
) -> RequestResult {
    CreateHandler::handle(
        &mut ctx.start_message(),
        request,
        RequestParams::Http {
            agent_id: &agent_id,
        },
    )
    .await
}

pub struct CreateHandler;

#[async_trait]
impl RequestHandler for CreateHandler {
    type Payload = CreateRequest;
    const ERROR_TITLE: &'static str = "Failed to create room";

    async fn handle<C: Context>(
        context: &mut C,
        payload: Self::Payload,
        reqp: RequestParams<'_>,
    ) -> RequestResult {
        // Prefer `rtc_sharing_policy` with fallback to `backend` and `None` as default.
        let rtc_sharing_policy = payload
            .rtc_sharing_policy
            .or_else(|| payload.backend.map(|b| b.into()))
            .unwrap_or(RtcSharingPolicy::None);

        // Authorize room creation on the tenant.
        let authz_time = context
            .authz()
            .authorize(
                payload.audience.clone(),
                reqp,
                AuthzObject::new(&["classrooms"]).into(),
                "create".into(),
            )
            .await?;
        context.metrics().observe_auth(authz_time);

        // Create a room.
        let audience = payload.audience.clone();
        let room = crate::util::spawn_blocking({
            let conn = context.get_conn().await?;
            move || {
                let mut q = db::room::InsertQuery::new(
                    payload.time,
                    &payload.audience,
                    rtc_sharing_policy,
                    payload.classroom_id,
                );

                if let Some(reserve) = payload.reserve {
                    q = q.reserve(reserve);
                }

                if let Some(ref tags) = payload.tags {
                    q = q.tags(tags);
                }

                q.execute(&conn)
            }
        })
        .await?;

        // Create a default group for minigroups
        if room.rtc_sharing_policy() == db::rtc::SharingPolicy::Owned {
            let conn = context.get_conn().await?;
            crate::util::spawn_blocking({
                let room_id = room.id();
                let groups = Groups::new(vec![GroupItem::new(0, vec![])]);
                move || db::group_agent::UpsertQuery::new(room_id, &groups).execute(&conn)
            })
            .await?;
        }

        tracing::Span::current().record(
            "classroom_id",
            &tracing::field::display(room.classroom_id()),
        );

        // Respond and broadcast to the audience topic.
        let mut response = Response::new(
            // TODO: Change to `ResponseStatus::CREATED` (breaking).
            ResponseStatus::OK,
            room.clone(),
            context.start_timestamp(),
            Some(authz_time),
        );

        response.add_notification(
            "room.create",
            &format!("audiences/{audience}/events"),
            room,
            context.start_timestamp(),
        );

        Ok(response)
    }
}

///////////////////////////////////////////////////////////////////////////////

#[derive(Debug, Deserialize, Clone)]
pub struct ReadRequest {
    id: db::room::Id,
}

pub async fn read(
    Extension(ctx): Extension<Arc<AppContext>>,
    AgentIdExtractor(agent_id): AgentIdExtractor,
    Path(room_id): Path<db::room::Id>,
) -> RequestResult {
    tracing::Span::current().record("room_id", &tracing::field::display(room_id));

    let request = ReadRequest { id: room_id };
    ReadHandler::handle(
        &mut ctx.start_message(),
        request,
        RequestParams::Http {
            agent_id: &agent_id,
        },
    )
    .await
}

pub struct ReadHandler;

#[async_trait]
impl RequestHandler for ReadHandler {
    type Payload = ReadRequest;
    const ERROR_TITLE: &'static str = "Failed to read room";

    async fn handle<C: Context>(
        context: &mut C,
        payload: Self::Payload,
        reqp: RequestParams<'_>,
    ) -> RequestResult {
        let room = crate::util::spawn_blocking({
            let conn = context.get_conn().await?;
            move || helpers::find_room_by_id(payload.id, helpers::RoomTimeRequirement::Any, &conn)
        })
        .await?;

        tracing::Span::current().record(
            "classroom_id",
            &tracing::field::display(room.classroom_id()),
        );

        // Authorize room reading on the tenant.
        let classroom_id = room.classroom_id().to_string();
        let object = AuthzObject::new(&["classrooms", &classroom_id]).into();

        let authz_time = context
            .authz()
            .authorize(room.audience().into(), reqp, object, "read".into())
            .await?;
        context.metrics().observe_auth(authz_time);
        context
            .metrics()
            .request_duration
            .room_read
            .observe_timestamp(context.start_timestamp());

        Ok(Response::new(
            ResponseStatus::OK,
            room,
            context.start_timestamp(),
            Some(authz_time),
        ))
    }
}

///////////////////////////////////////////////////////////////////////////////

#[derive(Debug, Deserialize)]
pub struct UpdateRequest {
    id: db::room::Id,
    #[serde(default)]
    #[serde(with = "crate::serde::ts_seconds_option_bound_tuple")]
    time: Option<db::room::Time>,
    reserve: Option<Option<i32>>,
    tags: Option<JsonValue>,
    classroom_id: Option<Uuid>,
    host: Option<AgentId>,
}

#[derive(Debug, Deserialize)]
pub struct UpdateFields {
    #[serde(default)]
    #[serde(with = "crate::serde::ts_seconds_option_bound_tuple")]
    time: Option<db::room::Time>,
    reserve: Option<Option<i32>>,
    tags: Option<JsonValue>,
    classroom_id: Option<Uuid>,
    host: Option<AgentId>,
}

pub async fn update(
    Extension(ctx): Extension<Arc<AppContext>>,
    AgentIdExtractor(agent_id): AgentIdExtractor,
    Path(room_id): Path<db::room::Id>,
    Json(request): Json<UpdateFields>,
) -> RequestResult {
    tracing::Span::current().record("room_id", &tracing::field::display(room_id));

    let request = UpdateRequest {
        id: room_id,
        time: request.time,
        reserve: request.reserve,
        tags: request.tags,
        classroom_id: request.classroom_id,
        host: request.host,
    };
    UpdateHandler::handle(
        &mut ctx.start_message(),
        request,
        RequestParams::Http {
            agent_id: &agent_id,
        },
    )
    .await
}

pub struct UpdateHandler;

#[async_trait]
impl RequestHandler for UpdateHandler {
    type Payload = UpdateRequest;
    const ERROR_TITLE: &'static str = "Failed to update room";

    async fn handle<C: Context>(
        context: &mut C,
        payload: Self::Payload,
        reqp: RequestParams<'_>,
    ) -> RequestResult {
        let time_requirement = if payload.time.is_some() {
            // Forbid changing time of a closed room.
            helpers::RoomTimeRequirement::NotClosedOrUnboundedOpen
        } else {
            helpers::RoomTimeRequirement::Any
        };

        let room = crate::util::spawn_blocking({
            let id = payload.id;

            let conn = context.get_conn().await?;
            move || helpers::find_room_by_id(id, time_requirement, &conn)
        })
        .await?;

        tracing::Span::current().record(
            "classroom_id",
            &tracing::field::display(room.classroom_id()),
        );

        // Authorize room updating on the tenant.
        let classroom_id = room.classroom_id().to_string();
        let object = AuthzObject::new(&["classrooms", &classroom_id]).into();

        let authz_time = context
            .authz()
            .authorize(room.audience().into(), reqp, object, "update".into())
            .await?;
        context.metrics().observe_auth(authz_time);

        let room_was_open = !room.is_closed();

        // Update room.
        let room = crate::util::spawn_blocking({
            let conn = context.get_conn().await?;
            move || {
                let time = match payload.time {
                    None => None,
                    Some(new_time) => {
                        match new_time {
                            (Bound::Included(o), Bound::Excluded(c)) if o < c => (),
                            (Bound::Included(_), Bound::Unbounded) => (),
                            _ => {
                                return Err(anyhow!("Invalid room time"))
                                    .error(AppErrorKind::InvalidRoomTime)
                            }
                        };

                        match room.time() {
                            (_, Bound::Unbounded) => match new_time {
                                (_, Bound::Excluded(_)) if room.infinite() => {
                                    return Err(anyhow!("Setting closing time is not allowed in this room since it's infinite"))
                                    .error(AppErrorKind::RoomTimeChangingForbidden);
                                }
                                // Allow any change when no closing date specified.
                                _  => Some(new_time)
                            }
                            (Bound::Included(o), Bound::Excluded(c)) if *c > Utc::now() => {
                                match new_time {
                                    // Allow reschedule future closing.
                                    (_, Bound::Excluded(nc)) => {
                                        let nc = std::cmp::max(nc, Utc::now());
                                        Some((Bound::Included(*o), Bound::Excluded(nc)))
                                    }
                                    _ => {
                                        return Err(anyhow!("Setting unbounded closing time is not allowed in this room anymore"))
                                            .error(AppErrorKind::RoomTimeChangingForbidden);
                                    }
                                }
                            }
                            _ => {
                                return Err(anyhow!("Room has been already closed"))
                                    .error(AppErrorKind::RoomTimeChangingForbidden);
                            }
                        }
                    }
                };

                Ok::<_, AppError>(db::room::UpdateQuery::new(room.id())
                    .time(time)
                    .reserve(payload.reserve)
                    .tags(payload.tags)
                    .classroom_id(payload.classroom_id)
                    .host(payload.host.as_ref())
                    .execute(&conn)?)
            }
        }).await?;

        // Respond and broadcast to the audience topic.
        let mut response = Response::new(
            ResponseStatus::OK,
            room.clone(),
            context.start_timestamp(),
            Some(authz_time),
        );

        response.add_notification(
            "room.update",
            &format!("audiences/{}/events", room.audience()),
            room.clone(),
            context.start_timestamp(),
        );

        // Publish room closed notification.
        if let (_, Bound::Excluded(closed_at)) = room.time() {
            if room_was_open && *closed_at <= Utc::now() {
                let room = crate::util::spawn_blocking({
                    let room_id = room.id();
                    let agent = reqp.as_agent_id().to_owned();

                    let conn = context.get_conn().await?;
                    move || db::room::set_closed_by(room_id, &agent, &conn)
                })
                .await?;

                response.add_notification(
                    "room.close",
                    &format!("rooms/{}/events", room.id()),
                    room.clone(),
                    context.start_timestamp(),
                );

                response.add_notification(
                    "room.close",
                    &format!("audiences/{}/events", room.audience()),
                    room,
                    context.start_timestamp(),
                );
            }
        }
        context
            .metrics()
            .request_duration
            .room_update
            .observe_timestamp(context.start_timestamp());

        Ok(response)
    }
}

///////////////////////////////////////////////////////////////////////////////

#[derive(Debug, Deserialize)]
pub struct CloseRequest {
    id: db::room::Id,
}

pub async fn close(
    Extension(ctx): Extension<Arc<AppContext>>,
    AgentIdExtractor(agent_id): AgentIdExtractor,
    Path(room_id): Path<db::room::Id>,
) -> RequestResult {
    tracing::Span::current().record("room_id", &tracing::field::display(room_id));

    let request = CloseRequest { id: room_id };
    CloseHandler::handle(
        &mut ctx.start_message(),
        request,
        RequestParams::Http {
            agent_id: &agent_id,
        },
    )
    .await
}

pub struct CloseHandler;

#[async_trait]
impl RequestHandler for CloseHandler {
    type Payload = CloseRequest;
    const ERROR_TITLE: &'static str = "Failed to close room";

    async fn handle<C: Context>(
        context: &mut C,
        payload: Self::Payload,
        reqp: RequestParams<'_>,
    ) -> RequestResult {
        let room = crate::util::spawn_blocking({
            let id = payload.id;

            let conn = context.get_conn().await?;
            move || {
                helpers::find_room_by_id(
                    id,
                    helpers::RoomTimeRequirement::NotClosedOrUnboundedOpen,
                    &conn,
                )
            }
        })
        .await?;

        tracing::Span::current().record(
            "classroom_id",
            &tracing::field::display(room.classroom_id()),
        );

        if room.infinite() {
            return Err(anyhow!("Not closing this room because its infinite"))
                .error(AppErrorKind::RoomTimeChangingForbidden);
        }

        // Authorize room updating on the tenant.
        let classroom_id = room.classroom_id().to_string();
        let object = AuthzObject::new(&["classrooms", &classroom_id]).into();

        let authz_time = context
            .authz()
            .authorize(room.audience().into(), reqp, object, "update".into())
            .await?;
        context.metrics().observe_auth(authz_time);

        // Update room.
        let room = crate::util::spawn_blocking({
            let room_id = room.id();
            let agent = reqp.as_agent_id().to_owned();

            let conn = context.get_conn().await?;
            move || db::room::set_closed_by(room_id, &agent, &conn)
        })
        .await?;

        // Respond and broadcast to the audience topic.
        let mut response = Response::new(
            ResponseStatus::OK,
            room.clone(),
            context.start_timestamp(),
            Some(authz_time),
        );

        response.add_notification(
            "room.update",
            &format!("audiences/{}/events", room.audience()),
            room.clone(),
            context.start_timestamp(),
        );

        response.add_notification(
            "room.close",
            &format!("rooms/{}/events", room.id()),
            room.clone(),
            context.start_timestamp(),
        );

        response.add_notification(
            "room.close",
            &format!("audiences/{}/events", room.audience()),
            room,
            context.start_timestamp(),
        );

        context
            .metrics()
            .request_duration
            .room_close
            .observe_timestamp(context.start_timestamp());

        Ok(response)
    }
}

///////////////////////////////////////////////////////////////////////////////

#[derive(Deserialize)]
pub struct EnterPayload {
    #[serde(default)]
    agent_label: Option<String>,
}

pub async fn enter(
    Extension(ctx): Extension<Arc<AppContext>>,
    AgentIdExtractor(agent_id): AgentIdExtractor,
    Path(room_id): Path<db::room::Id>,
    payload: Option<Json<EnterPayload>>,
) -> RequestResult {
    tracing::Span::current().record("room_id", &tracing::field::display(room_id));

    let request = EnterRequest { id: room_id };

    let agent_id = payload
        .and_then(|p| {
            p.agent_label
                .as_ref()
                .map(|label| AgentId::new(label, agent_id.as_account_id().to_owned()))
        })
        .unwrap_or(agent_id);

    EnterHandler::handle(
        ctx,
        request.clone(),
        RequestParams::Http {
            agent_id: &agent_id,
        },
        Utc::now(),
    )
    .await
}

pub type EnterRequest = ReadRequest;
pub struct EnterHandler;

impl EnterHandler {
    async fn handle(
        context: Arc<dyn GlobalContext>,
        payload: EnterRequest,
        reqp: RequestParams<'_>,
        start_timestamp: DateTime<Utc>,
    ) -> RequestResult {
        let room = crate::util::spawn_blocking({
            let conn = context.get_conn().await?;
            move || {
                helpers::find_room_by_id(payload.id, helpers::RoomTimeRequirement::NotClosed, &conn)
            }
        })
        .await?;

        tracing::Span::current().record(
            "classroom_id",
            &tracing::field::display(room.classroom_id()),
        );

        // Authorize subscribing to the room's events.
        let room_id = room.id().to_string();
        let classroom_id = room.classroom_id().to_string();
        let object = AuthzObject::new(&["classrooms", &classroom_id]).into();

        let authz_time = context
            .authz()
            .authorize(room.audience().into(), reqp, object, "read".into())
            .await?;
        context.metrics().observe_auth(authz_time);

        // Register agent in `in_progress` state.
        crate::util::spawn_blocking({
            let agent_id = reqp.as_agent_id().clone();
            let room_id = room.id();

            let conn = context.get_conn().await?;
            move || db::agent::InsertQuery::new(&agent_id, room_id).execute(&conn)
        })
        .await?;

        // Send dynamic subscription creation request to the broker.
        let subject = reqp.as_agent_id().to_owned();
        let object = ["rooms", &room_id, "events"];

        tracing::info!(
            "send dynsub request to mqtt gateway {} {:?}",
            subject,
            object
        );

        context
            .mqtt_gateway_client()
            .create_subscription(subject.clone(), &object)
            .await
            .error(AppErrorKind::BrokerRequestFailed)?;

        let room = crate::util::spawn_blocking({
            let subject = subject.clone();

            let conn = context.get_conn().await?;
            move || {
                if room.host() == Some(&subject) {
                    db::orphaned_room::remove_room(room.id(), &conn)?;
                }
                // Update agent state to `ready`.
                db::agent::UpdateQuery::new(&subject, room.id())
                    .status(db::agent::Status::Ready)
                    .execute(&conn)?;
                Ok::<_, AppError>(room)
            }
        })
        .await?;

<<<<<<< HEAD
        let mut response = Response::new(ResponseStatus::OK, json!({}), start_timestamp, None);

        let ctx = context.clone();
        // Adds participants to the default group for minigroups
        let room_id = room.id();
        let outbox_config = ctx.config().clone().outbox;
        if room.rtc_sharing_policy() == db::rtc::SharingPolicy::Owned {
            let agent_id = reqp.as_agent_id().clone();
            let conn = ctx.get_conn().await?;

            let maybe_event_id = crate::util::spawn_blocking(move || {
                let maybe_event_id = conn.transaction(|| {
                    let group_agent = db::group_agent::FindQuery::new(room_id).execute(&conn)?;

                    let groups = group_agent.groups();
                    let agent_exists = groups.is_agent_exist(&agent_id);

                    if !agent_exists {
                        let changed_groups = groups.add_to_default_group(&agent_id);
                        db::group_agent::UpsertQuery::new(room_id, &changed_groups)
                            .execute(&conn)?;

                        // Check the number of groups, and if there are more than 1,
                        // then create RTC reader configs for participants from other groups
                        if groups.len() > 1 {
                            let backend_id = room
                                .backend_id()
                                .cloned()
                                .context("backend not found")
                                .error(AppErrorKind::BackendNotFound)?;

                            let configs =
                                group_reader_config::update(&conn, room_id, changed_groups)?;

                            // Generate configs for janus
                            let items = configs
                                .into_iter()
                                .map(|((rtc_id, agent_id), value)| {
                                    UpdateReaderConfigRequestBodyConfigItem {
                                        reader_id: agent_id,
                                        stream_id: rtc_id,
                                        receive_video: value,
                                        receive_audio: value,
                                    }
                                })
                                .collect();

                            let timestamp = Utc::now().timestamp_nanos();
                            let event = Event::from(VideoGroupEvent::Updated {
                                created_at: timestamp,
                            });
                            let init_stage = VideoGroupUpdateJanusConfig::init(
                                event,
                                room.classroom_id(),
                                room.id(),
                                backend_id,
                                items,
                            );

                            let serialized_stage = serde_json::to_value(init_stage)
                                .context("serialization failed")
                                .error(AppErrorKind::OutboxStageSerializationFailed)?;

                            let delivery_deadline_at = outbox::util::delivery_deadline_from_now(
                                outbox_config.try_wake_interval,
                            );

                            let event_id = outbox::db::diesel::InsertQuery::new(
                                stage::video_group::ENTITY_TYPE,
                                serialized_stage,
                                delivery_deadline_at,
                            )
                            .execute(&conn)?;

                            return Ok(Some(event_id));
                        }
                    }

                    Ok::<_, AppError>(None)
                })?;

                Ok::<_, AppError>(maybe_event_id)
            })
            .await?;

            match maybe_event_id {
                Some(event_id) => {
                    let pipeline = DieselPipeline::new(
                        ctx.db().clone(),
                        outbox_config.try_wake_interval,
                        outbox_config.max_delivery_interval,
                    );
                    if let Err(err) = pipeline
                        .run_single_stage::<AppStage, _>(ctx, event_id)
                        .await
                    {
                        error!(%err, "failed to complete stage");
                        AppError::from(err).notify_sentry();
                    }
                }
                None => {
                    response.add_notification(
                        MQTT_NOTIFICATION_LABEL,
                        &format!("rooms/{room_id}/events"),
                        json!({}),
                        start_timestamp,
                    );
                }
            }
        };
=======
        let mut response = Response::new(
            ResponseStatus::OK,
            json!({}),
            context.start_timestamp(),
            None,
        );
>>>>>>> edd27f3e

        response.add_notification(
            "room.enter",
            &format!("rooms/{room_id}/events"),
            RoomEnterLeaveEvent::new(room_id, subject),
            start_timestamp,
        );

<<<<<<< HEAD
=======
        if let RtcSharingPolicy::Owned = room.rtc_sharing_policy() {
            let rtc = crate::util::spawn_blocking({
                let conn = context.get_conn().await?;
                let room_id = room.id();
                let agent_id = reqp.as_agent_id().clone();
                move || {
                    let rtcs = db::rtc::ListQuery::new()
                        .room_id(room_id)
                        .created_by(&[&agent_id])
                        .execute(&conn)?;

                    Ok::<_, AppError>(rtcs.into_iter().next())
                }
            })
            .await?;

            if rtc.is_none() {
                let RtcCreateResult {
                    rtc,
                    authz_time,
                    notification_label,
                    notification_topic,
                } = RtcCreate {
                    ctx: context,
                    room: Ok(room.clone()),
                    reqp,
                }
                .run()
                .await?;

                response.set_authz_time(authz_time);

                response.add_notification(
                    notification_label,
                    &notification_topic,
                    rtc,
                    context.start_timestamp(),
                );
            }
        }

>>>>>>> edd27f3e
        context
            .metrics()
            .request_duration
            .room_enter
            .observe_timestamp(start_timestamp);

        Ok(response)
    }
}

///////////////////////////////////////////////////////////////////////////////

pub type LeaveRequest = ReadRequest;
pub struct LeaveHandler;

#[async_trait]
impl RequestHandler for LeaveHandler {
    type Payload = LeaveRequest;
    const ERROR_TITLE: &'static str = "Failed to leave room";

    #[instrument(skip(context, payload, reqp), fields(room_id = %payload.id))]
    async fn handle<C: Context>(
        context: &mut C,
        payload: Self::Payload,
        reqp: RequestParams<'_>,
    ) -> RequestResult {
        let mqtt_params = reqp.as_mqtt_params()?;
        let (room, presence) = crate::util::spawn_blocking({
            let agent_id = reqp.as_agent_id().clone();

            let conn = context.get_conn().await?;
            move || {
                let room =
                    helpers::find_room_by_id(payload.id, helpers::RoomTimeRequirement::Any, &conn)?;

                // Check room presence.
                let presence = db::agent::ListQuery::new()
                    .room_id(room.id())
                    .agent_id(&agent_id)
                    .execute(&conn)?;

                Ok::<_, AppError>((room, presence))
            }
        })
        .await?;

        if presence.is_empty() {
            return Err(anyhow!("Agent is not online in the room"))
                .error(AppErrorKind::AgentNotEnteredTheRoom);
        }

        // Send dynamic subscription deletion request to the broker.
        let subject = reqp.as_agent_id().to_owned();
        let room_id = room.id().to_string();
        let object = vec![String::from("rooms"), room_id, String::from("events")];
        let payload = SubscriptionRequest::new(subject.clone(), object.clone());

        let broker_id = AgentId::new("nevermind", context.config().broker_id.to_owned());

        let response_topic = Subscription::unicast_responses_from(&broker_id)
            .subscription_topic(context.agent_id(), API_VERSION)
            .context("Failed to build response topic")
            .error(AppErrorKind::BrokerRequestFailed)?;

        let corr_data_payload =
            CorrelationDataPayload::new(mqtt_params.to_owned(), subject, object);

        let corr_data = CorrelationData::SubscriptionDelete(corr_data_payload)
            .dump()
            .context("Failed to dump correlation data")
            .error(AppErrorKind::BrokerRequestFailed)?;

        let timing = ShortTermTimingProperties::until_now(context.start_timestamp());

        let props =
            mqtt_params.to_request("subscription.delete", &response_topic, &corr_data, timing);
        let to = &context.config().broker_id;
        let outgoing_request = OutgoingRequest::multicast(payload, props, to, API_VERSION);
        let mut response = Response::new(
            ResponseStatus::OK,
            json!({}),
            context.start_timestamp(),
            None,
        );
        response.add_message(Box::new(outgoing_request));
        context
            .metrics()
            .request_duration
            .room_leave
            .observe_timestamp(context.start_timestamp());

        Ok(response)
    }
}

///////////////////////////////////////////////////////////////////////////////

#[cfg(test)]
mod test {
    use serde::Deserialize;

    use super::AgentId;

    #[derive(Deserialize)]
    struct DynSubRequest {
        subject: AgentId,
        object: Vec<String>,
    }

    mod create {
        use std::ops::Bound;

        use chrono::Utc;
        use serde_json::json;

        use crate::db::group_agent::{GroupItem, Groups};
        use crate::{
            db::room::Object as Room,
            test_helpers::{prelude::*, test_deps::LocalDeps},
        };

        use super::super::*;

        #[tokio::test]
        async fn create() {
            let local_deps = LocalDeps::new();
            let postgres = local_deps.run_postgres();
            let db = TestDb::with_local_postgres(&postgres);

            // Allow user to create rooms.
            let mut authz = TestAuthz::new();
            let agent = TestAgent::new("web", "user123", USR_AUDIENCE);
            authz.allow(agent.account_id(), vec!["classrooms"], "create");

            // Make room.create request.
            let mut context = TestContext::new(db.clone(), authz);
            let time = (Bound::Unbounded, Bound::Unbounded);
            let classroom_id = Uuid::new_v4();

            let payload = CreateRequest {
                time,
                audience: USR_AUDIENCE.to_owned(),
                backend: None,
                rtc_sharing_policy: Some(db::rtc::SharingPolicy::Shared),
                reserve: Some(123),
                tags: Some(json!({ "foo": "bar" })),
                classroom_id,
            };

            let messages = handle_request::<CreateHandler>(&mut context, &agent, payload)
                .await
                .expect("Room creation failed");

            // Assert response.
            let (room, respp, _) = find_response::<Room>(messages.as_slice());
            assert_eq!(respp.status(), ResponseStatus::OK);
            assert_eq!(room.audience(), USR_AUDIENCE);
            assert_eq!(room.time(), &time);
            assert_eq!(room.rtc_sharing_policy(), db::rtc::SharingPolicy::Shared);
            assert_eq!(room.reserve(), Some(123));
            assert_eq!(room.tags(), &json!({ "foo": "bar" }));
            assert_eq!(room.classroom_id(), classroom_id);

            // Assert notification.
            let (room, evp, topic) = find_event::<Room>(messages.as_slice());
            assert!(topic.ends_with(&format!("/audiences/{}/events", USR_AUDIENCE)));
            assert_eq!(evp.label(), "room.create");
            assert_eq!(room.audience(), USR_AUDIENCE);
            assert_eq!(room.time(), &time);
            assert_eq!(room.rtc_sharing_policy(), db::rtc::SharingPolicy::Shared);
            assert_eq!(room.reserve(), Some(123));
            assert_eq!(room.tags(), &json!({ "foo": "bar" }));
            assert_eq!(room.classroom_id(), classroom_id);
        }

        #[tokio::test]
        async fn create_room_unauthorized() {
            let local_deps = LocalDeps::new();
            let postgres = local_deps.run_postgres();
            let db = TestDb::with_local_postgres(&postgres);

            let mut context = TestContext::new(db, TestAuthz::new());
            let agent = TestAgent::new("web", "user123", USR_AUDIENCE);

            // Make room.create request.
            let payload = CreateRequest {
                time: (Bound::Included(Utc::now()), Bound::Unbounded),
                audience: USR_AUDIENCE.to_owned(),
                backend: None,
                rtc_sharing_policy: Some(db::rtc::SharingPolicy::Shared),
                reserve: None,
                tags: None,
                classroom_id: Uuid::new_v4(),
            };

            let err = handle_request::<CreateHandler>(&mut context, &agent, payload)
                .await
                .expect_err("Unexpected success on room creation");

            assert_eq!(err.status(), ResponseStatus::FORBIDDEN);
            assert_eq!(err.kind(), "access_denied");
        }

        #[tokio::test]
        async fn create_default_group() {
            let local_deps = LocalDeps::new();
            let postgres = local_deps.run_postgres();
            let db = TestDb::with_local_postgres(&postgres);

            // Allow user to create rooms.
            let mut authz = TestAuthz::new();
            let agent = TestAgent::new("web", "user123", USR_AUDIENCE);
            authz.allow(agent.account_id(), vec!["classrooms"], "create");

            // Make room.create request.
            let mut context = TestContext::new(db.clone(), authz);
            let time = (Bound::Unbounded, Bound::Unbounded);
            let classroom_id = Uuid::new_v4();

            let payload = CreateRequest {
                time: time.clone(),
                audience: USR_AUDIENCE.to_owned(),
                backend: None,
                rtc_sharing_policy: Some(db::rtc::SharingPolicy::Owned),
                reserve: Some(123),
                tags: Some(json!({ "foo": "bar" })),
                classroom_id,
            };

            let messages = handle_request::<CreateHandler>(&mut context, &agent, payload)
                .await
                .expect("Room creation failed");

            let (room, _, _) = find_response::<Room>(messages.as_slice());

            let conn = db
                .connection_pool()
                .get()
                .expect("Failed to get DB connection");

            let group = db::group_agent::FindQuery::new(room.id())
                .execute(&conn)
                .expect("failed to get group");

            let groups = Groups::new(vec![GroupItem::new(0, vec![])]);
            assert_eq!(group.groups(), groups);
        }
    }

    mod read {
        use crate::{
            db::room::Object as Room,
            test_helpers::{prelude::*, test_deps::LocalDeps},
        };

        use super::super::*;

        #[tokio::test]
        async fn read_room() {
            let local_deps = LocalDeps::new();
            let postgres = local_deps.run_postgres();
            let db = TestDb::with_local_postgres(&postgres);

            let room = {
                let conn = db
                    .connection_pool()
                    .get()
                    .expect("Failed to get DB connection");

                // Create room.
                shared_helpers::insert_room(&conn)
            };

            // Allow agent to read the room.
            let agent = TestAgent::new("web", "user123", USR_AUDIENCE);
            let mut authz = TestAuthz::new();
            let classroom_id = room.classroom_id().to_string();
            authz.allow(
                agent.account_id(),
                vec!["classrooms", &classroom_id],
                "read",
            );

            // Make room.read request.
            let mut context = TestContext::new(db, authz);
            let payload = ReadRequest { id: room.id() };

            let messages = handle_request::<ReadHandler>(&mut context, &agent, payload)
                .await
                .expect("Room reading failed");

            // Assert response.
            let (resp_room, respp, _) = find_response::<Room>(messages.as_slice());
            assert_eq!(respp.status(), ResponseStatus::OK);
            assert_eq!(resp_room.audience(), room.audience());
            assert_eq!(resp_room.time(), room.time());
            assert_eq!(resp_room.rtc_sharing_policy(), room.rtc_sharing_policy());
        }

        #[tokio::test]
        async fn read_room_not_authorized() {
            let local_deps = LocalDeps::new();
            let postgres = local_deps.run_postgres();
            let db = TestDb::with_local_postgres(&postgres);
            let agent = TestAgent::new("web", "user123", USR_AUDIENCE);

            let room = {
                let conn = db
                    .connection_pool()
                    .get()
                    .expect("Failed to get DB connection");

                shared_helpers::insert_room(&conn)
            };

            let mut context = TestContext::new(db, TestAuthz::new());
            let payload = ReadRequest { id: room.id() };

            let err = handle_request::<ReadHandler>(&mut context, &agent, payload)
                .await
                .expect_err("Unexpected success on room reading");

            assert_eq!(err.status(), ResponseStatus::FORBIDDEN);
            assert_eq!(err.kind(), "access_denied");
        }

        #[tokio::test]
        async fn read_room_missing() {
            let local_deps = LocalDeps::new();
            let postgres = local_deps.run_postgres();
            let db = TestDb::with_local_postgres(&postgres);

            let agent = TestAgent::new("web", "user123", USR_AUDIENCE);
            let mut context = TestContext::new(db, TestAuthz::new());
            let payload = ReadRequest {
                id: db::room::Id::random(),
            };

            let err = handle_request::<ReadHandler>(&mut context, &agent, payload)
                .await
                .expect_err("Unexpected success on room reading");

            assert_eq!(err.status(), ResponseStatus::NOT_FOUND);
            assert_eq!(err.kind(), "room_not_found");
        }
    }

    mod update {
        use std::ops::Bound;

        use chrono::{Duration, SubsecRound, Utc};
        use serde_json::json;
        use uuid::Uuid;

        use crate::{
            db::room::Object as Room,
            test_helpers::{find_event_by_predicate, prelude::*, test_deps::LocalDeps},
        };

        use super::super::*;

        #[tokio::test]
        async fn update_room() {
            let local_deps = LocalDeps::new();
            let postgres = local_deps.run_postgres();
            let db = TestDb::with_local_postgres(&postgres);
            let now = Utc::now().trunc_subsecs(0);

            let room = {
                let conn = db
                    .connection_pool()
                    .get()
                    .expect("Failed to get DB connection");

                // Create room.
                factory::Room::new()
                    .audience(USR_AUDIENCE)
                    .time((Bound::Unbounded, Bound::Unbounded))
                    .rtc_sharing_policy(db::rtc::SharingPolicy::Shared)
                    .insert(&conn)
            };

            // Allow agent to update the room.
            let agent = TestAgent::new("web", "user123", USR_AUDIENCE);
            let mut authz = TestAuthz::new();
            let classroom_id = room.classroom_id().to_string();
            authz.allow(
                agent.account_id(),
                vec!["classrooms", &classroom_id],
                "update",
            );

            // Make room.update request.
            let mut context = TestContext::new(db, authz);
            let classroom_id = Uuid::new_v4();

            let time = (
                Bound::Included(now + Duration::minutes(50)),
                Bound::Unbounded,
            );

            let payload = UpdateRequest {
                id: room.id(),
                time: Some(time),
                reserve: Some(Some(123)),
                tags: Some(json!({"foo": "bar"})),
                classroom_id: Some(classroom_id),
                host: Some(agent.agent_id().clone()),
            };

            let messages = handle_request::<UpdateHandler>(&mut context, &agent, payload)
                .await
                .expect("Room update failed");

            // Assert response.
            let (resp_room, respp, _) = find_response::<Room>(messages.as_slice());
            assert_eq!(respp.status(), ResponseStatus::OK);
            assert_eq!(resp_room.id(), room.id());
            assert_eq!(resp_room.audience(), room.audience());
            assert_eq!(resp_room.time(), &time);
            assert_eq!(
                resp_room.rtc_sharing_policy(),
                db::rtc::SharingPolicy::Shared
            );
            assert_eq!(resp_room.reserve(), Some(123));
            assert_eq!(resp_room.tags(), &json!({"foo": "bar"}));
            assert_eq!(resp_room.classroom_id(), classroom_id);
            assert_eq!(resp_room.host(), Some(agent.agent_id()));
        }

        #[tokio::test]
        async fn update_room_with_wrong_time() {
            let local_deps = LocalDeps::new();
            let postgres = local_deps.run_postgres();
            let db = TestDb::with_local_postgres(&postgres);
            let now = Utc::now().trunc_subsecs(0);

            let room = {
                let conn = db
                    .connection_pool()
                    .get()
                    .expect("Failed to get DB connection");

                // Create room.
                factory::Room::new()
                    .audience(USR_AUDIENCE)
                    .time((
                        Bound::Included(now - Duration::hours(1)),
                        Bound::Excluded(now + Duration::hours(2)),
                    ))
                    .rtc_sharing_policy(db::rtc::SharingPolicy::Shared)
                    .insert(&conn)
            };

            // Allow agent to update the room.
            let agent = TestAgent::new("web", "user123", USR_AUDIENCE);
            let mut authz = TestAuthz::new();
            let classroom_id = room.classroom_id().to_string();
            authz.allow(
                agent.account_id(),
                vec!["classrooms", &classroom_id],
                "update",
            );

            // Make room.update request.
            let mut context = TestContext::new(db, authz);

            let time = (
                Bound::Included(now + Duration::hours(3)),
                Bound::Excluded(now - Duration::hours(2)),
            );

            let payload = UpdateRequest {
                id: room.id(),
                time: Some(time),
                reserve: Some(Some(123)),
                tags: Some(json!({"foo": "bar"})),
                classroom_id: None,
                host: None,
            };

            handle_request::<UpdateHandler>(&mut context, &agent, payload)
                .await
                .expect_err("Room update succeeded when it should've failed");
        }

        #[tokio::test]
        async fn update_and_close_room() {
            let local_deps = LocalDeps::new();
            let postgres = local_deps.run_postgres();
            let db = TestDb::with_local_postgres(&postgres);
            let now = Utc::now().trunc_subsecs(0);

            let room = {
                let conn = db
                    .connection_pool()
                    .get()
                    .expect("Failed to get DB connection");

                // Create room.
                factory::Room::new()
                    .audience(USR_AUDIENCE)
                    .time((
                        Bound::Included(now - Duration::hours(1)),
                        Bound::Excluded(now + Duration::hours(5)),
                    ))
                    .rtc_sharing_policy(db::rtc::SharingPolicy::Shared)
                    .insert(&conn)
            };

            // Allow agent to update the room.
            let agent = TestAgent::new("web", "user123", USR_AUDIENCE);
            let mut authz = TestAuthz::new();
            let classroom_id = room.classroom_id().to_string();
            authz.allow(
                agent.account_id(),
                vec!["classrooms", &classroom_id],
                "update",
            );

            // Make room.update request.
            let mut context = TestContext::new(db, authz);

            let time = (
                Bound::Included(now - Duration::hours(1)),
                Bound::Excluded(now - Duration::seconds(5)),
            );

            let payload = UpdateRequest {
                id: room.id(),
                time: Some(time),
                reserve: Some(Some(123)),
                tags: Default::default(),
                classroom_id: Default::default(),
                host: None,
            };

            let messages = handle_request::<UpdateHandler>(&mut context, &agent, payload)
                .await
                .expect("Room update failed");

            assert_eq!(messages.len(), 4);

            let (closed_tenant_notification, _, _) =
                find_event_by_predicate::<JsonValue, _>(messages.as_slice(), |evp, _, topic| {
                    evp.label() == "room.close" && topic.contains("audiences")
                })
                .expect("Failed to find room.close event");

            assert_eq!(
                closed_tenant_notification
                    .get("id")
                    .and_then(|v| v.as_str()),
                Some(room.id().to_string()).as_deref()
            );

            let (closed_room_notification, _, _) =
                find_event_by_predicate::<JsonValue, _>(messages.as_slice(), |evp, _, topic| {
                    evp.label() == "room.close" && topic.contains("rooms")
                })
                .expect("Failed to find room.close event");

            assert_eq!(
                closed_room_notification.get("id").and_then(|v| v.as_str()),
                Some(room.id().to_string()).as_deref()
            );
        }

        #[tokio::test]
        async fn update_and_close_unbounded_room() {
            let local_deps = LocalDeps::new();
            let postgres = local_deps.run_postgres();
            let db = TestDb::with_local_postgres(&postgres);
            let now = Utc::now().trunc_subsecs(0);

            let room = {
                let conn = db
                    .connection_pool()
                    .get()
                    .expect("Failed to get DB connection");

                // Create room.
                factory::Room::new()
                    .audience(USR_AUDIENCE)
                    .time((Bound::Included(now - Duration::hours(1)), Bound::Unbounded))
                    .insert(&conn)
            };

            // Allow agent to update the room.
            let agent = TestAgent::new("web", "user123", USR_AUDIENCE);
            let mut authz = TestAuthz::new();
            let classroom_id = room.classroom_id().to_string();
            authz.allow(
                agent.account_id(),
                vec!["classrooms", &classroom_id],
                "update",
            );

            // Make room.update request.
            let mut context = TestContext::new(db, authz);

            let time = (
                Bound::Included(now - Duration::hours(1)),
                Bound::Excluded(now - Duration::seconds(5)),
            );

            let payload = UpdateRequest {
                id: room.id(),
                time: Some(time),
                reserve: Default::default(),
                tags: Default::default(),
                classroom_id: Default::default(),
                host: None,
            };

            handle_request::<UpdateHandler>(&mut context, &agent, payload)
                .await
                .expect("Room update failed");
        }

        #[tokio::test]
        async fn update_room_missing() {
            let local_deps = LocalDeps::new();
            let postgres = local_deps.run_postgres();
            let db = TestDb::with_local_postgres(&postgres);

            let agent = TestAgent::new("web", "user123", USR_AUDIENCE);
            let mut context = TestContext::new(db, TestAuthz::new());

            let payload = UpdateRequest {
                id: db::room::Id::random(),
                time: Default::default(),
                reserve: Default::default(),
                tags: Default::default(),
                classroom_id: Default::default(),
                host: None,
            };

            let err = handle_request::<UpdateHandler>(&mut context, &agent, payload)
                .await
                .expect_err("Unexpected success on room update");

            assert_eq!(err.status(), ResponseStatus::NOT_FOUND);
            assert_eq!(err.kind(), "room_not_found");
        }

        #[tokio::test]
        async fn update_room_closed() {
            let local_deps = LocalDeps::new();
            let postgres = local_deps.run_postgres();
            let db = TestDb::with_local_postgres(&postgres);
            let agent = TestAgent::new("web", "user123", USR_AUDIENCE);

            let room = {
                let conn = db
                    .connection_pool()
                    .get()
                    .expect("Failed to get DB connection");

                // Create closed room.
                shared_helpers::insert_closed_room(&conn)
            };

            let mut context = TestContext::new(db, TestAuthz::new());

            let payload = UpdateRequest {
                id: room.id(),
                time: Some((Bound::Included(Utc::now()), Bound::Excluded(Utc::now()))),
                reserve: Default::default(),
                tags: Default::default(),
                classroom_id: Default::default(),
                host: None,
            };

            let err = handle_request::<UpdateHandler>(&mut context, &agent, payload)
                .await
                .expect_err("Unexpected success on room update");

            assert_eq!(err.status(), ResponseStatus::NOT_FOUND);
            assert_eq!(err.kind(), "room_closed");
        }
    }

    mod close {
        use std::ops::Bound;

        use chrono::{Duration, Utc};

        use crate::{
            db::room::Object as Room,
            test_helpers::{prelude::*, test_deps::LocalDeps},
        };

        use super::super::*;

        #[tokio::test]
        async fn close_room() {
            let local_deps = LocalDeps::new();
            let postgres = local_deps.run_postgres();
            let db = TestDb::with_local_postgres(&postgres);

            let room = {
                let conn = db
                    .connection_pool()
                    .get()
                    .expect("Failed to get DB connection");

                // Create room.
                factory::Room::new()
                    .audience(USR_AUDIENCE)
                    .time((Bound::Unbounded, Bound::Unbounded))
                    .rtc_sharing_policy(db::rtc::SharingPolicy::Shared)
                    .insert(&conn)
            };

            // Allow agent to update the room.
            let agent = TestAgent::new("web", "user123", USR_AUDIENCE);
            let mut authz = TestAuthz::new();
            let classroom_id = room.classroom_id().to_string();
            authz.allow(
                agent.account_id(),
                vec!["classrooms", &classroom_id],
                "update",
            );

            // Make room.update request.
            let mut context = TestContext::new(db, authz);

            let payload = CloseRequest { id: room.id() };

            let messages = handle_request::<CloseHandler>(&mut context, &agent, payload)
                .await
                .expect("Room close failed");

            // Assert response.
            let (resp_room, respp, _) = find_response::<Room>(messages.as_slice());
            assert_eq!(respp.status(), ResponseStatus::OK);
            assert_eq!(resp_room.id(), room.id());
            let end = match resp_room.time().1 {
                Bound::Excluded(t) => t,
                _ => unreachable!("Wrong end in room close"),
            };
            assert!(end < Utc::now());
            assert_eq!(
                resp_room.rtc_sharing_policy(),
                db::rtc::SharingPolicy::Shared
            );
        }

        #[tokio::test]
        async fn close_infinite_room() {
            let local_deps = LocalDeps::new();
            let postgres = local_deps.run_postgres();
            let db = TestDb::with_local_postgres(&postgres);

            let room = {
                let conn = db
                    .connection_pool()
                    .get()
                    .expect("Failed to get DB connection");

                // Create room.
                factory::Room::new()
                    .audience(USR_AUDIENCE)
                    .time((Bound::Unbounded, Bound::Unbounded))
                    .rtc_sharing_policy(db::rtc::SharingPolicy::Shared)
                    .infinite()
                    .insert(&conn)
            };

            // Allow agent to update the room.
            let agent = TestAgent::new("web", "user123", USR_AUDIENCE);
            let mut authz = TestAuthz::new();
            let classroom_id = room.classroom_id().to_string();
            authz.allow(
                agent.account_id(),
                vec!["classrooms", &classroom_id],
                "update",
            );

            // Make room.update request.
            let mut context = TestContext::new(db, authz);

            let payload = CloseRequest { id: room.id() };

            handle_request::<CloseHandler>(&mut context, &agent, payload)
                .await
                .expect_err("Room close succeeded even though it shouldn't");
        }

        #[tokio::test]
        async fn close_bounded_room() {
            let local_deps = LocalDeps::new();
            let postgres = local_deps.run_postgres();
            let db = TestDb::with_local_postgres(&postgres);

            let room = {
                let conn = db
                    .connection_pool()
                    .get()
                    .expect("Failed to get DB connection");

                // Create room.
                factory::Room::new()
                    .audience(USR_AUDIENCE)
                    .time((
                        Bound::Included(Utc::now() - Duration::hours(10)),
                        Bound::Excluded(Utc::now() + Duration::hours(10)),
                    ))
                    .rtc_sharing_policy(db::rtc::SharingPolicy::Shared)
                    .insert(&conn)
            };

            // Allow agent to update the room.
            let agent = TestAgent::new("web", "user123", USR_AUDIENCE);
            let mut authz = TestAuthz::new();
            let classroom_id = room.classroom_id().to_string();
            authz.allow(
                agent.account_id(),
                vec!["classrooms", &classroom_id],
                "update",
            );

            // Make room.update request.
            let mut context = TestContext::new(db, authz);

            let payload = CloseRequest { id: room.id() };

            let messages = handle_request::<CloseHandler>(&mut context, &agent, payload)
                .await
                .expect("Room close failed");

            // Assert response.
            let (resp_room, respp, _) = find_response::<Room>(messages.as_slice());
            assert_eq!(respp.status(), ResponseStatus::OK);
            assert_eq!(resp_room.id(), room.id());
            let end = match resp_room.time().1 {
                Bound::Excluded(t) => t,
                _ => unreachable!("Wrong end in room close"),
            };
            assert!(end < Utc::now());
            assert_eq!(
                resp_room.rtc_sharing_policy(),
                db::rtc::SharingPolicy::Shared
            );
        }

        #[tokio::test]
        async fn close_room_missing() {
            let local_deps = LocalDeps::new();
            let postgres = local_deps.run_postgres();
            let db = TestDb::with_local_postgres(&postgres);

            let agent = TestAgent::new("web", "user123", USR_AUDIENCE);
            let mut context = TestContext::new(db, TestAuthz::new());

            let payload = CloseRequest {
                id: db::room::Id::random(),
            };

            let err = handle_request::<CloseHandler>(&mut context, &agent, payload)
                .await
                .expect_err("Unexpected success on room close");

            assert_eq!(err.status(), ResponseStatus::NOT_FOUND);
            assert_eq!(err.kind(), "room_not_found");
        }

        #[tokio::test]
        async fn close_room_closed() {
            let local_deps = LocalDeps::new();
            let postgres = local_deps.run_postgres();
            let db = TestDb::with_local_postgres(&postgres);
            let agent = TestAgent::new("web", "user123", USR_AUDIENCE);

            let room = {
                let conn = db
                    .connection_pool()
                    .get()
                    .expect("Failed to get DB connection");

                // Create closed room.
                shared_helpers::insert_closed_room(&conn)
            };

            let mut context = TestContext::new(db, TestAuthz::new());

            let payload = CloseRequest { id: room.id() };

            let err = handle_request::<CloseHandler>(&mut context, &agent, payload)
                .await
                .expect_err("Unexpected success on room close");

            assert_eq!(err.status(), ResponseStatus::NOT_FOUND);
            assert_eq!(err.kind(), "room_closed");
        }
    }

    mod enter {
        use crate::db::group_agent::{GroupItem, Groups};
        use chrono::{Duration, Utc};

        use crate::test_helpers::{prelude::*, test_deps::LocalDeps};

        use super::super::*;

        #[tokio::test]
        async fn enter_room() {
            let local_deps = LocalDeps::new();
            let postgres = local_deps.run_postgres();
            let db = TestDb::with_local_postgres(&postgres);

            let room = {
                let conn = db
                    .connection_pool()
                    .get()
                    .expect("Failed to get DB connection");

                // Create room.
                shared_helpers::insert_room(&conn)
            };

            // Allow agent to subscribe to the rooms' events.
            let agent = TestAgent::new("web", "user123", USR_AUDIENCE);
            let mut authz = TestAuthz::new();
            let classroom_id = room.classroom_id().to_string();
            authz.allow(
                agent.account_id(),
                vec!["classrooms", &classroom_id],
                "read",
            );
            authz.allow(
                agent.account_id(),
                vec!["classrooms", &classroom_id, "rtcs"],
                "create",
            );

            // Make room.enter request.
            let context = TestContext::new(db, authz);
            let payload = EnterRequest { id: room.id() };

            let reqp = RequestParams::Http {
                agent_id: &agent.agent_id(),
            };
            EnterHandler::handle(Arc::new(context), payload, reqp, Utc::now())
                .await
                .expect("Room entrance failed");
        }

        #[tokio::test]
        async fn enter_room_not_authorized() {
            let local_deps = LocalDeps::new();
            let postgres = local_deps.run_postgres();
            let db = TestDb::with_local_postgres(&postgres);
            let agent = TestAgent::new("web", "user123", USR_AUDIENCE);

            let room = {
                let conn = db
                    .connection_pool()
                    .get()
                    .expect("Failed to get DB connection");

                shared_helpers::insert_room(&conn)
            };

            let context = TestContext::new(db, TestAuthz::new());
            let payload = EnterRequest { id: room.id() };

            let reqp = RequestParams::Http {
                agent_id: &agent.agent_id(),
            };
            let err = EnterHandler::handle(Arc::new(context), payload, reqp, Utc::now())
                .await
                .err()
                .expect("Unexpected success on room entering");

            assert_eq!(err.status(), ResponseStatus::FORBIDDEN);
            assert_eq!(err.kind(), "access_denied");
        }

        #[tokio::test]
        async fn enter_room_missing() {
            let local_deps = LocalDeps::new();
            let postgres = local_deps.run_postgres();
            let db = TestDb::with_local_postgres(&postgres);

            let agent = TestAgent::new("web", "user123", USR_AUDIENCE);
            let context = TestContext::new(db, TestAuthz::new());
            let payload = EnterRequest {
                id: db::room::Id::random(),
            };

            let reqp = RequestParams::Http {
                agent_id: &agent.agent_id(),
            };
            let err = EnterHandler::handle(Arc::new(context), payload, reqp, Utc::now())
                .await
                .err()
                .expect("Unexpected success on room entering");

            assert_eq!(err.status(), ResponseStatus::NOT_FOUND);
            assert_eq!(err.kind(), "room_not_found");
        }

        #[tokio::test]
        async fn enter_room_closed() {
            let local_deps = LocalDeps::new();
            let postgres = local_deps.run_postgres();
            let db = TestDb::with_local_postgres(&postgres);

            let room = {
                let conn = db
                    .connection_pool()
                    .get()
                    .expect("Failed to get DB connection");

                // Create closed room.
                shared_helpers::insert_closed_room(&conn)
            };

            // Allow agent to subscribe to the rooms' events.
            let agent = TestAgent::new("web", "user123", USR_AUDIENCE);
            let mut authz = TestAuthz::new();
            let classroom_id = room.classroom_id().to_string();
            authz.allow(
                agent.account_id(),
                vec!["classrooms", &classroom_id],
                "read",
            );

            // Make room.enter request.
            let context = TestContext::new(db, authz);
            let payload = EnterRequest { id: room.id() };

            let reqp = RequestParams::Http {
                agent_id: &agent.agent_id(),
            };
            let err = EnterHandler::handle(Arc::new(context), payload, reqp, Utc::now())
                .await
                .err()
                .expect("Unexpected success on room entering");

            assert_eq!(err.status(), ResponseStatus::NOT_FOUND);
            assert_eq!(err.kind(), "room_closed");
        }

        #[tokio::test]
        async fn enter_room_with_no_opening_time() {
            let local_deps = LocalDeps::new();
            let postgres = local_deps.run_postgres();
            let db = TestDb::with_local_postgres(&postgres);

            let room = {
                let conn = db
                    .connection_pool()
                    .get()
                    .expect("Failed to get DB connection");

                // Create room without time.
                factory::Room::new()
                    .audience(USR_AUDIENCE)
                    .time((Bound::Unbounded, Bound::Unbounded))
                    .insert(&conn)
            };

            // Allow agent to subscribe to the rooms' events.
            let agent = TestAgent::new("web", "user123", USR_AUDIENCE);
            let mut authz = TestAuthz::new();
            let classroom_id = room.classroom_id().to_string();
            authz.allow(
                agent.account_id(),
                vec!["classrooms", &classroom_id],
                "read",
            );

            // Make room.enter request.
            let context = TestContext::new(db, authz);
            let payload = EnterRequest { id: room.id() };

            let reqp = RequestParams::Http {
                agent_id: &agent.agent_id(),
            };
            let err = EnterHandler::handle(Arc::new(context), payload, reqp, Utc::now())
                .await
                .err()
                .expect("Unexpected success on room entering");

            assert_eq!(err.status(), ResponseStatus::NOT_FOUND);
            assert_eq!(err.kind(), "room_closed");
        }

        #[tokio::test]
        async fn enter_room_that_opens_in_the_future() {
            let local_deps = LocalDeps::new();
            let postgres = local_deps.run_postgres();
            let db = TestDb::with_local_postgres(&postgres);

            let room = {
                let conn = db
                    .connection_pool()
                    .get()
                    .expect("Failed to get DB connection");

                // Create room without time.
                factory::Room::new()
                    .audience(USR_AUDIENCE)
                    .time((
                        Bound::Included(Utc::now() + Duration::hours(1)),
                        Bound::Unbounded,
                    ))
                    .insert(&conn)
            };

            // Allow agent to subscribe to the rooms' events.
            let agent = TestAgent::new("web", "user123", USR_AUDIENCE);
            let mut authz = TestAuthz::new();
            let classroom_id = room.classroom_id().to_string();
            authz.allow(
                agent.account_id(),
                vec!["classrooms", &classroom_id],
                "read",
            );

            // Make room.enter request.
            let context = TestContext::new(db, authz);
            let payload = EnterRequest { id: room.id() };

            let reqp = RequestParams::Http {
                agent_id: &agent.agent_id(),
            };
            EnterHandler::handle(Arc::new(context), payload, reqp, Utc::now())
                .await
                .expect("Room entrance failed");
        }

        #[tokio::test]
        async fn add_new_participant_to_default_group() {
            let local_deps = LocalDeps::new();
            let postgres = local_deps.run_postgres();
            let db = TestDb::with_local_postgres(&postgres);

            let room = {
                let conn = db
                    .connection_pool()
                    .get()
                    .expect("Failed to get DB connection");

                // Create room.
                let room = shared_helpers::insert_room_with_owned(&conn);

                factory::GroupAgent::new(room.id(), Groups::new(vec![GroupItem::new(0, vec![])]))
                    .upsert(&conn);

                room
            };

            // Allow agent to subscribe to the rooms' events.
            let agent = TestAgent::new("web", "user123", USR_AUDIENCE);
            let mut authz = TestAuthz::new();
            let classroom_id = room.classroom_id().to_string();
            authz.allow(
                agent.account_id(),
                vec!["classrooms", &classroom_id],
                "read",
            );

            // Make room.enter request.
            let context = TestContext::new(db.clone(), authz);
            let payload = EnterRequest { id: room.id() };

            let reqp = RequestParams::Http {
                agent_id: &agent.agent_id(),
            };
            EnterHandler::handle(Arc::new(context), payload, reqp, Utc::now())
                .await
                .expect("Room entrance failed");

            let conn = db
                .connection_pool()
                .get()
                .expect("Failed to get DB connection");

            let group_agent = db::group_agent::FindQuery::new(room.id())
                .execute(&conn)
                .expect("failed to find a group agent");

            let groups = Groups::new(vec![GroupItem::new(0, vec![agent.agent_id().clone()])]);
            assert_eq!(group_agent.groups(), groups);
        }

        #[tokio::test]
        async fn existed_participant_in_group() {
            let local_deps = LocalDeps::new();
            let postgres = local_deps.run_postgres();
            let db = TestDb::with_local_postgres(&postgres);
            let agent = TestAgent::new("web", "user123", USR_AUDIENCE);

            let room = {
                let conn = db
                    .connection_pool()
                    .get()
                    .expect("Failed to get DB connection");

                // Create room.
                let room = shared_helpers::insert_room_with_owned(&conn);

                factory::GroupAgent::new(
                    room.id(),
                    Groups::new(vec![GroupItem::new(0, vec![agent.agent_id().clone()])]),
                )
                .upsert(&conn);

                room
            };

            // Allow agent to subscribe to the rooms' events.
            let mut authz = TestAuthz::new();
            let classroom_id = room.classroom_id().to_string();
            authz.allow(
                agent.account_id(),
                vec!["classrooms", &classroom_id],
                "read",
            );

            // Make room.enter request.
            let context = TestContext::new(db.clone(), authz);
            let payload = EnterRequest { id: room.id() };

            let reqp = RequestParams::Http {
                agent_id: &agent.agent_id(),
            };
            EnterHandler::handle(Arc::new(context), payload, reqp, Utc::now())
                .await
                .expect("Room entrance failed");

            let conn = db
                .connection_pool()
                .get()
                .expect("Failed to get DB connection");

            let group_agent = db::group_agent::FindQuery::new(room.id())
                .execute(&conn)
                .expect("failed to get group agents");

            assert_eq!(group_agent.groups().len(), 1);
        }

        #[tokio::test(flavor = "multi_thread")]
        async fn create_reader_configs() {
            let local_deps = LocalDeps::new();
            let postgres = local_deps.run_postgres();
            let janus = local_deps.run_janus();
            let (session_id, handle_id) = shared_helpers::init_janus(&janus.url).await;
            let db = TestDb::with_local_postgres(&postgres);
            let agent1 = TestAgent::new("web", "user1", USR_AUDIENCE);
            let agent2 = TestAgent::new("web", "user2", USR_AUDIENCE);

            let (room, backend) = {
                let conn = db
                    .connection_pool()
                    .get()
                    .expect("Failed to get DB connection");

                let backend =
                    shared_helpers::insert_janus_backend(&conn, &janus.url, session_id, handle_id);

                let room = factory::Room::new()
                    .audience(USR_AUDIENCE)
                    .time((Bound::Included(Utc::now()), Bound::Unbounded))
                    .rtc_sharing_policy(RtcSharingPolicy::Owned)
                    .backend_id(backend.id())
                    .insert(&conn);

                factory::GroupAgent::new(
                    room.id(),
                    Groups::new(vec![
                        GroupItem::new(0, vec![]),
                        GroupItem::new(1, vec![agent1.agent_id().clone()]),
                    ]),
                )
                .upsert(&conn);

                vec![&agent1, &agent2].iter().for_each(|agent| {
                    factory::Rtc::new(room.id())
                        .created_by(agent.agent_id().to_owned())
                        .insert(&conn);
                });

                (room, backend)
            };

            // Allow agent to subscribe to the rooms' events.
            let mut authz = TestAuthz::new();
            let classroom_id = room.classroom_id().to_string();
            authz.allow(
                agent2.account_id(),
                vec!["classrooms", &classroom_id],
                "read",
            );

            // Make room.enter request.
            let mut context = TestContext::new(db.clone(), authz);
            let (tx, _rx) = tokio::sync::mpsc::unbounded_channel();
            context.with_janus(tx);

            let payload = EnterRequest { id: room.id() };

            let reqp = RequestParams::Http {
                agent_id: &agent2.agent_id(),
            };
            EnterHandler::handle(Arc::new(context.clone()), payload, reqp, Utc::now())
                .await
                .expect("Room entrance failed");

            let conn = db
                .connection_pool()
                .get()
                .expect("Failed to get DB connection");

            let group_agent = db::group_agent::FindQuery::new(room.id())
                .execute(&conn)
                .expect("failed to get group agents");

            assert_eq!(group_agent.groups().len(), 2);

            let reader_configs = db::rtc_reader_config::ListWithRtcQuery::new(
                room.id(),
                &[agent1.agent_id(), agent2.agent_id()],
            )
            .execute(&conn)
            .expect("failed to get rtc reader configs");

            assert_eq!(reader_configs.len(), 2);

            context.janus_clients().remove_client(&backend);
        }
    }

    mod leave {
        use crate::test_helpers::{prelude::*, test_deps::LocalDeps};

        use super::{super::*, DynSubRequest};

        #[tokio::test]
        async fn leave_room() {
            let local_deps = LocalDeps::new();
            let postgres = local_deps.run_postgres();
            let db = TestDb::with_local_postgres(&postgres);
            let agent = TestAgent::new("web", "user123", USR_AUDIENCE);

            let room = {
                let conn = db
                    .connection_pool()
                    .get()
                    .expect("Failed to get DB connection");

                // Create room.
                let room = shared_helpers::insert_room(&conn);

                // Put agent online in the room.
                shared_helpers::insert_agent(&conn, agent.agent_id(), room.id());
                room
            };

            // Make room.leave request.
            let mut context = TestContext::new(db, TestAuthz::new());
            let payload = LeaveRequest { id: room.id() };

            let messages = handle_request::<LeaveHandler>(&mut context, &agent, payload)
                .await
                .expect("Room leaving failed");

            // Assert dynamic subscription request.
            let (payload, reqp, topic) = find_request::<DynSubRequest>(messages.as_slice());

            let expected_topic = format!(
                "agents/{}.{}/api/{}/out/{}",
                context.config().agent_label,
                context.config().id,
                API_VERSION,
                context.config().broker_id,
            );

            assert_eq!(topic, expected_topic);
            assert_eq!(reqp.method(), "subscription.delete");
            assert_eq!(&payload.subject, agent.agent_id());

            let room_id = room.id().to_string();
            assert_eq!(payload.object, vec!["rooms", &room_id, "events"]);
        }

        #[tokio::test]
        async fn leave_room_while_not_entered() {
            let local_deps = LocalDeps::new();
            let postgres = local_deps.run_postgres();
            let db = TestDb::with_local_postgres(&postgres);
            let agent = TestAgent::new("web", "user123", USR_AUDIENCE);

            let room = {
                let conn = db
                    .connection_pool()
                    .get()
                    .expect("Failed to get DB connection");

                shared_helpers::insert_room(&conn)
            };

            let mut context = TestContext::new(db, TestAuthz::new());
            let payload = LeaveRequest { id: room.id() };

            let err = handle_request::<LeaveHandler>(&mut context, &agent, payload)
                .await
                .expect_err("Unexpected success on room leaving");

            assert_eq!(err.status(), ResponseStatus::NOT_FOUND);
            assert_eq!(err.kind(), "agent_not_entered_the_room");
        }

        #[tokio::test]
        async fn leave_room_missing() {
            let local_deps = LocalDeps::new();
            let postgres = local_deps.run_postgres();
            let db = TestDb::with_local_postgres(&postgres);
            let agent = TestAgent::new("web", "user123", USR_AUDIENCE);
            let mut context = TestContext::new(db, TestAuthz::new());
            let payload = LeaveRequest {
                id: db::room::Id::random(),
            };

            let err = handle_request::<LeaveHandler>(&mut context, &agent, payload)
                .await
                .expect_err("Unexpected success on room leaving");

            assert_eq!(err.status(), ResponseStatus::NOT_FOUND);
            assert_eq!(err.kind(), "room_not_found");
        }
    }
}<|MERGE_RESOLUTION|>--- conflicted
+++ resolved
@@ -21,18 +21,13 @@
 
 use crate::{
     app::{
-<<<<<<< HEAD
         context::{AppContext, Context, GlobalContext},
-        endpoint::{prelude::*, subscription::CorrelationDataPayload},
-        group_reader_config,
-=======
-        context::{AppContext, Context},
         endpoint::{
             prelude::*,
             rtc::{RtcCreate, RtcCreateResult},
             subscription::CorrelationDataPayload,
         },
->>>>>>> edd27f3e
+        group_reader_config,
         metrics::HistogramExt,
         service_utils::{RequestParams, Response},
         stage::{
@@ -705,7 +700,6 @@
         })
         .await?;
 
-<<<<<<< HEAD
         let mut response = Response::new(ResponseStatus::OK, json!({}), start_timestamp, None);
 
         let ctx = context.clone();
@@ -713,6 +707,45 @@
         let room_id = room.id();
         let outbox_config = ctx.config().clone().outbox;
         if room.rtc_sharing_policy() == db::rtc::SharingPolicy::Owned {
+            let rtc = crate::util::spawn_blocking({
+                let conn = context.get_conn().await?;
+                let room_id = room.id();
+                let agent_id = reqp.as_agent_id().clone();
+                move || {
+                    let rtcs = db::rtc::ListQuery::new()
+                        .room_id(room_id)
+                        .created_by(&[&agent_id])
+                        .execute(&conn)?;
+
+                    Ok::<_, AppError>(rtcs.into_iter().next())
+                }
+            })
+            .await?;
+
+            if rtc.is_none() {
+                let RtcCreateResult {
+                    rtc,
+                    authz_time,
+                    notification_label,
+                    notification_topic,
+                } = RtcCreate {
+                    ctx: &context,
+                    room: Ok(room.clone()),
+                    reqp,
+                }
+                .run()
+                .await?;
+
+                response.set_authz_time(authz_time);
+
+                response.add_notification(
+                    notification_label,
+                    &notification_topic,
+                    rtc,
+                    start_timestamp,
+                );
+            }
+
             let agent_id = reqp.as_agent_id().clone();
             let conn = ctx.get_conn().await?;
 
@@ -816,14 +849,6 @@
                 }
             }
         };
-=======
-        let mut response = Response::new(
-            ResponseStatus::OK,
-            json!({}),
-            context.start_timestamp(),
-            None,
-        );
->>>>>>> edd27f3e
 
         response.add_notification(
             "room.enter",
@@ -832,50 +857,6 @@
             start_timestamp,
         );
 
-<<<<<<< HEAD
-=======
-        if let RtcSharingPolicy::Owned = room.rtc_sharing_policy() {
-            let rtc = crate::util::spawn_blocking({
-                let conn = context.get_conn().await?;
-                let room_id = room.id();
-                let agent_id = reqp.as_agent_id().clone();
-                move || {
-                    let rtcs = db::rtc::ListQuery::new()
-                        .room_id(room_id)
-                        .created_by(&[&agent_id])
-                        .execute(&conn)?;
-
-                    Ok::<_, AppError>(rtcs.into_iter().next())
-                }
-            })
-            .await?;
-
-            if rtc.is_none() {
-                let RtcCreateResult {
-                    rtc,
-                    authz_time,
-                    notification_label,
-                    notification_topic,
-                } = RtcCreate {
-                    ctx: context,
-                    room: Ok(room.clone()),
-                    reqp,
-                }
-                .run()
-                .await?;
-
-                response.set_authz_time(authz_time);
-
-                response.add_notification(
-                    notification_label,
-                    &notification_topic,
-                    rtc,
-                    context.start_timestamp(),
-                );
-            }
-        }
-
->>>>>>> edd27f3e
         context
             .metrics()
             .request_duration
