--- conflicted
+++ resolved
@@ -321,13 +321,8 @@
                 responses.push(helpers::build_notification(
                     "room.close",
                     &format!("audiences/{}/events", room.audience()),
-<<<<<<< HEAD
-                    room.clone(),
+                    room,
                     reqp.tracking(),
-=======
-                    room,
-                    reqp,
->>>>>>> b66b677d
                     context.start_timestamp(),
                 ));
             }
