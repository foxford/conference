--- conflicted
+++ resolved
@@ -1,22 +1,3 @@
-use anyhow::anyhow;
-use async_std::{stream, task};
-use async_trait::async_trait;
-use serde::{Deserialize, Serialize};
-<<<<<<< HEAD
-use slog::error;
-use std::{ops::Bound, result::Result as StdResult};
-=======
-use std::result::Result as StdResult;
->>>>>>> b66b677d
-use svc_agent::{
-    mqtt::{
-        IncomingEventProperties, IncomingRequestProperties, OutgoingEvent, OutgoingEventProperties,
-        OutgoingMessage, ShortTermTimingProperties,
-    },
-    AgentId,
-};
-use svc_authn::Authenticable;
-
 use crate::{
     app::{context::Context, endpoint::prelude::*, error::Error as AppError},
     backend::janus::client::upload_stream::{
@@ -30,6 +11,22 @@
         rtc::SharingPolicy,
     },
 };
+use anyhow::anyhow;
+use async_std::{stream, task};
+use async_trait::async_trait;
+use chrono::Utc;
+use serde::{Deserialize, Serialize};
+use std::{ops::Bound, result::Result as StdResult};
+use svc_agent::{
+    mqtt::{
+        IncomingEventProperties, IncomingRequestProperties, OutgoingEvent, OutgoingEventProperties,
+        OutgoingMessage, ShortTermTimingProperties,
+    },
+    AgentId,
+};
+use svc_authn::Authenticable;
+use tracing::error;
+use tracing_attributes::instrument;
 
 ////////////////////////////////////////////////////////////////////////////////
 
@@ -68,6 +65,7 @@
     type Payload = VacuumRequest;
     const ERROR_TITLE: &'static str = "Failed to vacuum system";
 
+    #[instrument(skip(context, _payload))]
     async fn handle<C: Context>(
         context: &mut C,
         _payload: Self::Payload,
@@ -147,13 +145,13 @@
 impl EventHandler for OrphanedRoomCloseHandler {
     type Payload = OrphanedRoomCloseEvent;
 
+    #[instrument(skip(context, _payload))]
     async fn handle<C: Context>(
         context: &mut C,
         _payload: Self::Payload,
         evp: &IncomingEventProperties,
     ) -> Result {
         let audience = context.agent_id().as_account_id().audience();
-        let logger = context.logger();
         // Authorization: only trusted subjects are allowed to perform operations with the system
         context
             .authz()
@@ -205,13 +203,13 @@
                     ));
                 }
                 Err(err) => {
-                    error!(logger, "Closing room failed: {:?}", err);
+                    error!(?err, "Closing room failed");
                 }
             }
         }
         let connection = context.get_conn().await?;
         if let Err(err) = db::orphaned_room::remove_rooms(&closed_rooms, &connection) {
-            error!(logger, "Error removing rooms fron orphan table: {:?}", err);
+            error!(?err, "Error removing rooms fron orphan table");
         }
 
         Ok(Box::new(stream::from_iter(notifications)))
