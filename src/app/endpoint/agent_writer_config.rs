--- conflicted
+++ resolved
@@ -9,7 +9,6 @@
 };
 use uuid::Uuid;
 
-use crate::app::endpoint::prelude::*;
 use crate::db;
 use crate::db::rtc::Object as Rtc;
 use crate::db::rtc_writer_config::Object as RtcWriterConfig;
@@ -17,9 +16,12 @@
 use crate::{
     app::context::Context,
     backend::janus::http::update_agent_writer_config::{
-        UpdateWriterConfigRequest, UpdateWriterConfigRequestBody,
-        UpdateWriterConfigRequestBodyConfigItem,
+        UpdateWriterConfigRequest, UpdateWriterConfigRequestBodyConfigItem,
     },
+};
+use crate::{
+    app::endpoint::prelude::*,
+    backend::janus::http::update_agent_writer_config::UpdateWriterConfigRequestBody,
 };
 
 const MAX_STATE_CONFIGS_LEN: usize = 20;
@@ -482,52 +484,6 @@
             assert_eq!(agent3_config.send_audio, Some(false));
             assert_eq!(agent3_config.video_remb, None);
 
-<<<<<<< HEAD
-=======
-            assert_eq!(
-                agent3_config.send_audio_updated_by,
-                Some(agent1.agent_id().to_owned())
-            );
-
-            // Assert backend request.
-            let (req, _reqp, topic) =
-                find_request::<UpdateWriterConfigJanusRequest>(messages.as_slice());
-
-            let expected_topic = format!(
-                "agents/{}/api/{}/in/{}",
-                backend.id(),
-                janus::JANUS_API_VERSION,
-                context.config().id,
-            );
-
-            assert_eq!(topic, expected_topic);
-            assert_eq!(req.janus, "message");
-            assert_eq!(req.session_id, backend.session_id());
-            assert_eq!(req.handle_id, backend.handle_id());
-            assert_eq!(req.body.method(), "writer_config.update");
-
-            let configs = req.body.configs();
-            assert_eq!(configs.len(), 2);
-
-            let agent2_config = configs
-                .iter()
-                .find(|c| c.stream_id() == rtcs[0].id())
-                .expect("Config for agent2's RTC not found");
-
-            assert_eq!(agent2_config.send_video(), true);
-            assert_eq!(agent2_config.send_audio(), false);
-            assert_eq!(agent2_config.video_remb(), Some(300_000));
-
-            let agent3_config = configs
-                .iter()
-                .find(|c| c.stream_id() == rtcs[1].id())
-                .expect("Config for agent3's RTC not found");
-
-            assert_eq!(agent3_config.send_video(), false);
-            assert_eq!(agent3_config.send_audio(), false);
-            assert_eq!(agent3_config.video_remb(), None);
-
->>>>>>> 9debb1b2
             // Make one more agent_writer_config.update request.
             let payload = State {
                 room_id: room.id(),
