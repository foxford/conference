use std::ops::Bound;

use anyhow::Result;
use async_std::stream;
use chrono::{DateTime, NaiveDateTime, Utc};
use diesel::pg::PgConnection;
use svc_agent::mqtt::{
    IncomingEvent as MQTTIncomingEvent, IncomingEventProperties, IncomingRequestProperties,
    IncomingResponse as MQTTIncomingResponse, IntoPublishableMessage, OutgoingResponse,
    ResponseStatus, ShortTermTimingProperties,
};
use svc_agent::Addressable;
use svc_error::Error as SvcError;
use uuid::Uuid;

use crate::app::context::Context;
use crate::app::endpoint;
use crate::app::error::{Error as AppError, ErrorExt, ErrorKind as AppErrorKind};
use crate::app::message_handler::MessageStream;
use crate::app::API_VERSION;
use crate::db::{agent, agent_connection, janus_backend, janus_rtc_stream, recording, room, rtc};
use crate::diesel::Connection;
use crate::util::from_base64;

use self::events::{DetachedEvent, IncomingEvent, MediaEvent, StatusEvent};
use self::responses::{ErrorResponse, IncomingResponse};
use self::transactions::Transaction;

////////////////////////////////////////////////////////////////////////////////

const STREAM_UPLOAD_METHOD: &str = "stream.upload";
pub(crate) const JANUS_API_VERSION: &str = "v1";

<<<<<<< HEAD
const ALREADY_RUNNING_STATE: &str = "already_running";

pub(crate) trait OpaqueId {
    fn opaque_id(&self) -> &str;
}

=======
>>>>>>> 39de4e2d
////////////////////////////////////////////////////////////////////////////////

pub(crate) async fn handle_response<C: Context>(
    context: &mut C,
    resp: &MQTTIncomingResponse<String>,
) -> MessageStream {
    handle_response_impl(context, resp)
        .await
        .unwrap_or_else(|app_error| {
            error!(
                context.logger(),
                "Failed to handle a response from janus: {}", app_error,
            );

            app_error.notify_sentry(context.logger());
            Box::new(stream::empty())
        })
}

async fn handle_response_impl<C: Context>(
    context: &mut C,
    resp: &MQTTIncomingResponse<String>,
) -> Result<MessageStream, AppError> {
    let respp = resp.properties();
    context.janus_client().finish_transaction(respp);

    let payload = MQTTIncomingResponse::convert_payload::<IncomingResponse>(&resp)
        .map_err(|err| anyhow!("Failed to parse response: {}", err))
        .error(AppErrorKind::MessageParsingFailed)?;

    match payload {
        IncomingResponse::Success(ref inresp) => {
            let txn = from_base64::<Transaction>(&inresp.transaction())
                .map_err(|err| err.context("Failed to parse transaction"))
                .error(AppErrorKind::MessageParsingFailed)?;

            match txn {
                // Session has been created.
                Transaction::CreateSession(tn) => {
                    // Create service handle.
                    let backreq = context
                        .janus_client()
                        .create_service_handle_request(
                            respp,
                            inresp.data().id(),
                            tn.capacity(),
                            tn.balancer_capacity(),
                            context.start_timestamp(),
                        )
                        .error(AppErrorKind::MessageBuildingFailed)?;

                    let boxed_backreq = Box::new(backreq) as Box<dyn IntoPublishableMessage + Send>;
                    Ok(Box::new(stream::once(boxed_backreq)))
                }
                // Service handle has been created.
                Transaction::CreateServiceHandle(tn) => {
                    let backend_id = respp.as_agent_id();
                    let handle_id = inresp.data().id();
                    let conn = context.get_conn()?;

                    let mut q =
                        janus_backend::UpsertQuery::new(backend_id, handle_id, tn.session_id());

                    if let Some(capacity) = tn.capacity() {
                        q = q.capacity(capacity);
                    }

                    if let Some(balancer_capacity) = tn.balancer_capacity() {
                        q = q.balancer_capacity(balancer_capacity);
                    }

                    q.execute(&conn)?;
                    Ok(Box::new(stream::empty()))
                }
                // Agent handle has been created.
                Transaction::CreateAgentHandle(tn) => {
                    let handle_id = inresp.data().id();
                    let agent_id = tn.reqp().as_agent_id();
                    let room_id = tn.room_id();
                    let conn = context.get_conn()?;

                    conn.transaction::<_, AppError, _>(|| {
                        // Find agent in the DB who made the original `signal.create` request.
                        let maybe_agent = agent::ListQuery::new()
                            .agent_id(agent_id)
                            .room_id(room_id)
                            .status(agent::Status::Ready)
                            .limit(1)
                            .execute(&conn)?;

                        if let Some(agent) = maybe_agent.first() {
                            // Create agent connection in the DB.
                            agent_connection::UpsertQuery::new(agent.id(), handle_id)
                                .execute(&conn)?;

                            Ok(())
                        } else {
                            context.add_logger_tags(o!(
                                "agent_id" => agent_id.to_string(),
                                "room_id" => room_id.to_string(),
                            ));

                            // Agent may be already gone.
                            Err(anyhow!("Agent not found"))
                                .error(AppErrorKind::AgentNotEnteredTheRoom)
                        }
                    })?;

                    // Make signal.create request.
                    let backreq = context
                        .janus_client()
                        .create_signal_request(
                            tn.reqp(),
                            &respp,
                            respp.as_agent_id(),
                            tn.session_id(),
                            handle_id,
                            tn.jsep().to_owned(),
                            context.start_timestamp(),
                        )
                        .error(AppErrorKind::MessageBuildingFailed)?;

                    let boxed_backreq = Box::new(backreq) as Box<dyn IntoPublishableMessage + Send>;
                    Ok(Box::new(stream::once(boxed_backreq)))
                }
                // An unsupported incoming Success message has been received.
                _ => Ok(Box::new(stream::empty())),
            }
        }
        IncomingResponse::Ack(ref inresp) => {
            let txn = from_base64::<Transaction>(&inresp.transaction())
                .map_err(|err| err.context("Failed to parse transaction"))
                .error(AppErrorKind::MessageParsingFailed)?;

            match txn {
                // Conference Stream is being created
                Transaction::CreateStream(_tn) => Ok(Box::new(stream::empty())),
                // Trickle message has been received by Janus Gateway
                Transaction::Trickle(tn) => {
                    let resp = endpoint::signal::TrickleResponse::unicast(
                        endpoint::signal::TrickleResponseData::new(),
                        tn.reqp().to_response(
                            ResponseStatus::OK,
                            ShortTermTimingProperties::until_now(context.start_timestamp()),
                        ),
                        tn.reqp().as_agent_id(),
                        JANUS_API_VERSION,
                    );

                    let boxed_resp = Box::new(resp) as Box<dyn IntoPublishableMessage + Send>;
                    Ok(Box::new(stream::once(boxed_resp)))
                }
                // An unsupported incoming Ack message has been received
                _ => Ok(Box::new(stream::empty())),
            }
        }
        IncomingResponse::Event(ref inresp) => {
            context.add_logger_tags(o!("transaction" => inresp.transaction().to_string()));

            let txn = from_base64::<Transaction>(&inresp.transaction())
                .map_err(|err| err.context("Failed to parse transaction"))
                .error(AppErrorKind::MessageParsingFailed)?;

            match txn {
                // Signal has been created.
                Transaction::CreateSignal(ref tn) => {
                    context.add_logger_tags(o!("method" => tn.reqp().method().to_string()));

                    inresp
                        .jsep()
                        .ok_or_else(|| anyhow!("Missing 'jsep' in the response"))
                        .error(AppErrorKind::MessageParsingFailed)
                        .and_then(|jsep| {
                            let resp = endpoint::signal::CreateResponse::unicast(
                                endpoint::signal::CreateResponseData::new(jsep.to_owned()),
                                tn.reqp().to_response(
                                    ResponseStatus::OK,
                                    ShortTermTimingProperties::until_now(context.start_timestamp()),
                                ),
                                tn.reqp(),
                                JANUS_API_VERSION,
                            );

                            let boxed_resp =
                                Box::new(resp) as Box<dyn IntoPublishableMessage + Send>;

                            Ok(Box::new(stream::once(boxed_resp)) as MessageStream)
                        })
                        .or_else(|err| Ok(handle_response_error(context, &tn.reqp(), err)))
                }
                // Signal has been updated.
                Transaction::UpdateSignal(ref tn) => {
                    context.add_logger_tags(o!("method" => tn.reqp().method().to_string()));

                    inresp
                        .jsep()
                        .ok_or_else(|| anyhow!("Missing 'jsep' in the response"))
                        .error(AppErrorKind::MessageParsingFailed)
                        .and_then(|jsep| {
                            let resp = endpoint::signal::UpdateResponse::unicast(
                                endpoint::signal::UpdateResponseData::new(jsep.to_owned()),
                                tn.reqp().to_response(
                                    ResponseStatus::OK,
                                    ShortTermTimingProperties::until_now(context.start_timestamp()),
                                ),
                                tn.reqp(),
                                JANUS_API_VERSION,
                            );

                            let boxed_resp =
                                Box::new(resp) as Box<dyn IntoPublishableMessage + Send>;

                            Ok(Box::new(stream::once(boxed_resp)) as MessageStream)
                        })
                        .or_else(|err| Ok(handle_response_error(context, &tn.reqp(), err)))
                }
                // Conference Stream has been created (an answer received)
                Transaction::CreateStream(ref tn) => {
                    context.add_logger_tags(o!("method" => tn.reqp().method().to_string()));

                    inresp
                        .plugin()
                        .data()
                        .get("status")
                        .ok_or_else(|| anyhow!("Missing 'status' in the response"))
                        .error(AppErrorKind::MessageParsingFailed)
                        .and_then(|status| {
                            context.add_logger_tags(o!("status" => status.as_u64()));

                            if status == "200" {
                                Ok(())
                            } else {
                                Err(anyhow!("Received error status"))
                                    .error(AppErrorKind::BackendRequestFailed)
                            }
                        })
                        .and_then(|_| {
                            let timing =
                                ShortTermTimingProperties::until_now(context.start_timestamp());

                            let resp = endpoint::rtc::ConnectResponse::unicast(
                                endpoint::rtc::ConnectResponseData::new(),
                                tn.reqp().to_response(ResponseStatus::OK, timing),
                                tn.reqp().as_agent_id(),
                                JANUS_API_VERSION,
                            );

                            let boxed_resp =
                                Box::new(resp) as Box<dyn IntoPublishableMessage + Send>;

                            Ok(Box::new(stream::once(boxed_resp)) as MessageStream)
                        })
                        .or_else(|err| Ok(handle_response_error(context, &tn.reqp(), err)))
                }
                // Conference Stream has been read (an answer received)
                Transaction::ReadStream(ref tn) => {
                    context.add_logger_tags(o!("method" => tn.reqp().method().to_string()));

                    inresp
                        .plugin()
                        .data()
                        .get("status")
                        .ok_or_else(|| anyhow!("Missing 'status' in the response"))
                        .error(AppErrorKind::MessageParsingFailed)
                        // We fail if the status isn't equal to 200
                        .and_then(|status| {
                            context.add_logger_tags(o!("status" => status.as_u64()));

                            if status == "200" {
                                Ok(())
                            } else {
                                Err(anyhow!("Received error status"))
                                    .error(AppErrorKind::BackendRequestFailed)
                            }
                        })
                        .and_then(|_| {
                            let timing =
                                ShortTermTimingProperties::until_now(context.start_timestamp());

                            let resp = endpoint::rtc::ConnectResponse::unicast(
                                endpoint::rtc::ConnectResponseData::new(),
                                tn.reqp().to_response(ResponseStatus::OK, timing),
                                tn.reqp().as_agent_id(),
                                JANUS_API_VERSION,
                            );

                            let boxed_resp =
                                Box::new(resp) as Box<dyn IntoPublishableMessage + Send>;

                            Ok(Box::new(stream::once(boxed_resp)) as MessageStream)
                        })
                        .or_else(|err| Ok(handle_response_error(context, &tn.reqp(), err)))
                }
                // Conference Stream has been uploaded to a storage backend (a confirmation)
                Transaction::UploadStream(ref tn) => {
                    context.add_logger_tags(o!(
                        "method" => tn.method().to_string(),
                        "rtc_id" => tn.rtc_id().to_string(),
                    ));

                    // TODO: improve error handling
                    let plugin_data = inresp.plugin().data();

                    plugin_data
                        .get("status")
                        .ok_or_else(|| anyhow!("Missing 'status' in the response"))
                        .error(AppErrorKind::MessageParsingFailed)
                        // We fail if the status isn't equal to 200
                        .and_then(|status| {
                            context.add_logger_tags(o!("status" => status.as_u64()));

                            match status {
                                val if val == "200" => Ok(()),
                                val if val == "404" => {
                                    let conn = context.get_conn()?;

                                    recording::UpdateQuery::new(tn.rtc_id())
                                        .status(recording::Status::Missing)
                                        .execute(&conn)?;

                                    Err(anyhow!("Janus is missing recording"))
                                        .error(AppErrorKind::BackendRecordingMissing)
                                }
                                _ => Err(anyhow!("Received error status"))
                                    .error(AppErrorKind::BackendRequestFailed),
                            }
                        })
                        .and_then(|_| {
                            let rtc_id = plugin_data
                                .get("id")
                                .ok_or_else(|| anyhow!("Missing 'id' in response"))
                                .error(AppErrorKind::MessageParsingFailed)
                                .and_then(|val| {
                                    serde_json::from_value::<Uuid>(val.clone())
                                        .map_err(|err| anyhow!("Invalid value for 'id': {}", err))
                                        .error(AppErrorKind::MessageParsingFailed)
                                })?;

                            // if vacuuming was already started by previous request - just do nothing
                            let maybe_already_running = plugin_data.get("state").and_then(|v| v.as_str()) == Some(ALREADY_RUNNING_STATE);
                            if maybe_already_running {
                                return Ok(Box::new(stream::empty()) as MessageStream);
                            }

                            let started_at = plugin_data
                                .get("started_at")
                                .ok_or_else(|| anyhow!("Missing 'started_at' in response"))
                                .error(AppErrorKind::MessageParsingFailed)
                                .and_then(|val| {
                                    let unix_ts = serde_json::from_value::<u64>(val.clone())
                                        .map_err(|err| anyhow!("Invalid value for 'started_at': {}", err))
                                        .error(AppErrorKind::MessageParsingFailed)?;

                                    let naive_datetime = NaiveDateTime::from_timestamp(
                                        unix_ts as i64 / 1000,
                                        ((unix_ts % 1000) * 1_000_000) as u32,
                                    );

                                    Ok(DateTime::<Utc>::from_utc(naive_datetime, Utc))
                                })?;

                            let segments = plugin_data
                                .get("time")
                                .ok_or_else(|| anyhow!("Missing time"))
                                .error(AppErrorKind::MessageParsingFailed)
                                .and_then(|segments| {
                                    Ok(serde_json::from_value::<Vec<(i64, i64)>>(segments.clone())
                                        .map_err(|err| anyhow!("Invalid value for 'time': {}", err))
                                        .error(AppErrorKind::MessageParsingFailed)?
                                        .into_iter()
                                        .map(|(start, end)| {
                                            (Bound::Included(start), Bound::Excluded(end))
                                        })
                                        .collect())
                                })?;

                            let (room, rtcs, recs): (room::Object, Vec<rtc::Object>, Vec<recording::Object>) = {
                                let conn = context.get_conn()?;

                                recording::UpdateQuery::new(rtc_id)
                                    .status(recording::Status::Ready)
                                    .started_at(started_at)
                                    .segments(segments)
                                    .execute(&conn)?;

                                let rtc = rtc::FindQuery::new()
                                    .id(rtc_id)
                                    .execute(&conn)?
                                    .ok_or_else(|| anyhow!("RTC not found"))
                                    .error(AppErrorKind::RtcNotFound)?;

                                let room = endpoint::helpers::find_room_by_rtc_id(
                                    context,
                                    rtc.id(),
                                    endpoint::helpers::RoomTimeRequirement::Any,
                                )?;

                                // TODO: move to db module
                                use diesel::prelude::*;
                                let rtcs = rtc::Object::belonging_to(&room).load(&conn)?;
                                let recs = recording::Object::belonging_to(&rtcs).load(&conn)?;

                                (room, rtcs, recs)
                            };

                            // Ensure that all rtcs have a recording.
                            let mut rtc_ids_with_recs = recs
                                .iter()
                                .map(|rec| rec.rtc_id());

                            for rtc in rtcs {
                                let id = rtc.id();
                                if !rtc_ids_with_recs.any(|v| v == id) {
                                    let mut logger = context.logger().new(o!(
                                        "room_id" => room.id().to_string(),
                                        "rtc_id" => rtc.id().to_string(),
                                    ));

                                    if let Some(scope) = room.tags().get("scope") {
                                        logger = logger.new(o!("scope" => scope.to_string()));
                                    }

                                    info!(
                                        logger,
                                        "postpone 'room.upload' event because still waiting for rtcs being uploaded";
                                    );

                                    return Ok(Box::new(stream::empty()) as MessageStream);
                                }
                            }

                            // Send room.upload event.
                            let event = endpoint::system::upload_event(
                                context,
                                &room,
                                recs.into_iter(),
                                respp.tracking(),
                            )?;

                            let event_box = Box::new(event) as Box<dyn IntoPublishableMessage + Send>;
                            Ok(Box::new(stream::once(event_box)) as MessageStream)
                        })
                }
                // An unsupported incoming Event message has been received
                _ => Ok(Box::new(stream::empty())),
            }
        }
        IncomingResponse::Error(ErrorResponse::Session(ref inresp)) => {
            let err = anyhow!(
                "received an unexpected Error message (session): {:?}",
                inresp
            );
            Err(err).error(AppErrorKind::MessageParsingFailed)
        }
        IncomingResponse::Error(ErrorResponse::Handle(ref inresp)) => {
            let err = anyhow!(
                "received an unexpected Error message (handle): {:?}",
                inresp
            );
            Err(err).error(AppErrorKind::MessageParsingFailed)
        }
    }
}

fn handle_response_error<C: Context>(
    context: &mut C,
    reqp: &IncomingRequestProperties,
    app_error: AppError,
) -> MessageStream {
    context.add_logger_tags(o!(
        "status" => app_error.status().as_u16(),
        "kind" => app_error.kind().to_owned(),
    ));

    error!(
        context.logger(),
        "Failed to handle a response from janus: {}",
        app_error.source(),
    );

    app_error.notify_sentry(context.logger());

    let svc_error: SvcError = app_error.to_svc_error();
    let timing = ShortTermTimingProperties::until_now(context.start_timestamp());
    let respp = reqp.to_response(svc_error.status_code(), timing);
    let resp = OutgoingResponse::unicast(svc_error, respp, reqp, API_VERSION);
    let boxed_resp = Box::new(resp) as Box<dyn IntoPublishableMessage + Send>;
    Box::new(stream::once(boxed_resp))
}

pub(crate) async fn handle_event<C: Context>(
    context: &mut C,
    event: &MQTTIncomingEvent<String>,
) -> MessageStream {
    handle_event_impl(context, event)
        .await
        .unwrap_or_else(|app_error| {
            error!(
                context.logger(),
                "Failed to handle event from janus: {}; Payload: {}",
                event.payload(),
                app_error
            );

            app_error.notify_sentry(context.logger());
            Box::new(stream::empty())
        })
}

////////////////////////////////////////////////////////////////////////////////

async fn handle_event_impl<C: Context>(
    context: &mut C,
    event: &MQTTIncomingEvent<String>,
) -> Result<MessageStream, AppError> {
    context.add_logger_tags(o!("label" => event.properties().label().unwrap_or("").to_string()));

    let payload = MQTTIncomingEvent::convert_payload::<IncomingEvent>(&event)
        .map_err(|err| anyhow!("Failed to parse event: {}", err))
        .error(AppErrorKind::MessageParsingFailed)?;

    let evp = event.properties();

    // Event types hint:
    // WebRtcUp – DTLS connection has been initially set up. Not being dispatched on renegotiation.
    // Media – Started/stopped receiving audio/video. Not being dispatched on refresh or tab close.
    // SlowLink – Janus has detected many packet losses.
    // HangUp – ICE handle stopped. Not being dispatched for Chrome.
    // Detach – Janus plugin handle destroyed. FF dispatches both HangUp and Detach.
    match payload {
        IncomingEvent::Media(ref inev) => handle_media_event(context, inev, evp),
        IncomingEvent::Detached(ref inev) => handle_detached_event(context, inev, evp),
        IncomingEvent::HangUp(_)
        | IncomingEvent::WebRtcUp(_)
        | IncomingEvent::Timeout(_)
        | IncomingEvent::SlowLink(_) => Ok(Box::new(stream::empty())),
    }
}

fn handle_media_event<C: Context>(
    context: &mut C,
    inev: &MediaEvent,
    evp: &IncomingEventProperties,
) -> Result<MessageStream, AppError> {
    // Handle only video-related events to avoid duplication.
    if inev.is_video() {
        return Ok(Box::new(stream::empty()));
    }

    let conn = context.get_conn()?;

    let (janus_rtc_stream, room) =
        find_stream_with_room(context, &conn, inev.sender(), !inev.is_receiving())?;

    if inev.is_receiving() {
        start_stream(context, &conn, &janus_rtc_stream, &room, evp)
    } else {
        stop_stream(context, &conn, &janus_rtc_stream, &room, evp)
    }
}

fn handle_detached_event<C: Context>(
    context: &mut C,
    inev: &DetachedEvent,
    evp: &IncomingEventProperties,
) -> Result<MessageStream, AppError> {
    let conn = context.get_conn()?;
    let (janus_rtc_stream, room) = find_stream_with_room(context, &conn, inev.sender(), true)?;
    stop_stream(context, &conn, &janus_rtc_stream, &room, evp)
}

fn find_stream_with_room<C: Context>(
    context: &mut C,
    conn: &PgConnection,
    handle_id: i64,
    is_started: bool,
) -> Result<(janus_rtc_stream::Object, room::Object), AppError> {
    let (janus_rtc_stream, room) = janus_rtc_stream::FindWithRoomQuery::new()
        .handle_id(handle_id)
        .is_started(is_started)
        .is_stopped(false)
        .execute(conn)?;

    context.add_logger_tags(o!(
        "room_id" => room.id().to_string(),
        "rtc_id" => janus_rtc_stream.rtc_id().to_string(),
        "rtc_stream_id" => janus_rtc_stream.id().to_string(),
    ));

    Ok((janus_rtc_stream, room))
}

fn start_stream<C: Context>(
    context: &mut C,
    conn: &PgConnection,
    janus_rtc_stream: &janus_rtc_stream::Object,
    room: &room::Object,
    evp: &IncomingEventProperties,
) -> Result<MessageStream, AppError> {
    if let Some(rtc_stream) = janus_rtc_stream::start(janus_rtc_stream.id(), conn)? {
        info!(context.logger(), "Stream started");

        let event = endpoint::rtc_stream::update_event(
            room.id(),
            rtc_stream,
            context.start_timestamp(),
            evp.tracking(),
        )?;

        Ok(Box::new(stream::once(
            Box::new(event) as Box<dyn IntoPublishableMessage + Send>
        )))
    } else {
        Ok(Box::new(stream::empty()))
    }
}

fn stop_stream<C: Context>(
    context: &mut C,
    conn: &PgConnection,
    janus_rtc_stream: &janus_rtc_stream::Object,
    room: &room::Object,
    evp: &IncomingEventProperties,
) -> Result<MessageStream, AppError> {
    if let Some(rtc_stream) = janus_rtc_stream::stop(janus_rtc_stream.id(), conn)? {
        // Publish the update event only if the stream object has been changed.
        // If there's no actual media stream, the object wouldn't contain its start time.
        if rtc_stream.time().is_none() {
            return Ok(Box::new(stream::empty()));
        }

        info!(context.logger(), "Stream stopped");

        // Send rtc_stream.update event.
        let event = endpoint::rtc_stream::update_event(
            room.id(),
            rtc_stream,
            context.start_timestamp(),
            evp.tracking(),
        )?;

        let boxed_event = Box::new(event) as Box<dyn IntoPublishableMessage + Send>;
        Ok(Box::new(stream::once(boxed_event)))
    } else {
        Ok(Box::new(stream::empty()))
    }
}

////////////////////////////////////////////////////////////////////////////////

pub(crate) async fn handle_status_event<C: Context>(
    context: &mut C,
    event: &MQTTIncomingEvent<String>,
) -> MessageStream {
    handle_status_event_impl(context, event)
        .await
        .unwrap_or_else(|app_error| {
            error!(
                context.logger(),
                "Failed to handle a status event from janus: {}", app_error
            );

            app_error.notify_sentry(context.logger());
            Box::new(stream::empty())
        })
}

async fn handle_status_event_impl<C: Context>(
    context: &mut C,
    event: &MQTTIncomingEvent<String>,
) -> Result<MessageStream, AppError> {
    let evp = event.properties();
    context.add_logger_tags(o!("label" => evp.label().unwrap_or("").to_string()));

    let payload = MQTTIncomingEvent::convert_payload::<StatusEvent>(&event)
        .map_err(|err| anyhow!("Failed to parse event: {}", err))
        .error(AppErrorKind::MessageParsingFailed)?;

    if payload.online() {
        let event = context
            .janus_client()
            .create_session_request(&payload, evp, context.start_timestamp())
            .error(AppErrorKind::MessageBuildingFailed)?;

        let boxed_event = Box::new(event) as Box<dyn IntoPublishableMessage + Send>;
        Ok(Box::new(stream::once(boxed_event)))
    } else {
        let conn = context.get_conn()?;

        let streams_with_rtc = conn.transaction::<_, AppError, _>(|| {
            let streams_with_rtc = janus_rtc_stream::ListWithRtcQuery::new()
                .active(true)
                .backend_id(evp.as_agent_id())
                .execute(&conn)?;

            agent_connection::BulkDisconnectQuery::new(evp.as_agent_id()).execute(&conn)?;

            janus_backend::DeleteQuery::new(evp.as_agent_id()).execute(&conn)?;
            Ok(streams_with_rtc)
        })?;

        let now = Utc::now();
        let mut events = Vec::with_capacity(streams_with_rtc.len());

        for (mut stream, rtc) in streams_with_rtc {
            stream.set_time(stream.time().map(|t| (t.0, Bound::Excluded(now))));

            let event = endpoint::rtc_stream::update_event(
                rtc.room_id(),
                stream,
                context.start_timestamp(),
                evp.tracking(),
            )?;

            events.push(Box::new(event) as Box<dyn IntoPublishableMessage + Send>);
        }

        Ok(Box::new(stream::from_iter(events)))
    }
}

////////////////////////////////////////////////////////////////////////////////

mod client;
mod events;
pub(crate) mod requests;
mod responses;
mod transactions;

pub(crate) use client::Client;<|MERGE_RESOLUTION|>--- conflicted
+++ resolved
@@ -30,16 +30,8 @@
 
 const STREAM_UPLOAD_METHOD: &str = "stream.upload";
 pub(crate) const JANUS_API_VERSION: &str = "v1";
-
-<<<<<<< HEAD
 const ALREADY_RUNNING_STATE: &str = "already_running";
 
-pub(crate) trait OpaqueId {
-    fn opaque_id(&self) -> &str;
-}
-
-=======
->>>>>>> 39de4e2d
 ////////////////////////////////////////////////////////////////////////////////
 
 pub(crate) async fn handle_response<C: Context>(
