--- conflicted
+++ resolved
@@ -11,12 +11,7 @@
     Addressable, AgentId,
 };
 use svc_error::Error as SvcError;
-<<<<<<< HEAD
-
-use tracing::{error, field::Empty, Span};
-=======
 use tracing::{error, Span};
->>>>>>> b2994c43
 
 use crate::{
     app::{
