--- conflicted
+++ resolved
@@ -1,11 +1,6 @@
 use anyhow::{anyhow, Context as AnyhowContext, Result};
 use async_std::{stream, task};
-<<<<<<< HEAD
-use chrono::{DateTime, NaiveDateTime, Utc};
-=======
 use chrono::Utc;
-use slog::{error, o};
->>>>>>> 29d4bdca
 use std::ops::Bound;
 use svc_agent::{
     mqtt::{
