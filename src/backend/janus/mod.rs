--- conflicted
+++ resolved
@@ -2,7 +2,7 @@
 
 use anyhow::{Context as AnyhowContext, Result};
 use async_std::stream;
-use chrono::Utc;
+use chrono::{DateTime, NaiveDateTime, Utc};
 use std::ops::Bound;
 use svc_agent::mqtt::{
     IncomingEvent as MQTTIncomingEvent, IncomingRequestProperties, IntoPublishableMessage,
@@ -12,20 +12,20 @@
 use svc_error::Error as SvcError;
 use uuid::Uuid;
 
-use crate::app::endpoint;
-use crate::app::message_handler::MessageStream;
 use crate::app::API_VERSION;
 use crate::db::{agent_connection, janus_backend, janus_rtc_stream};
 use crate::diesel::Connection;
-use crate::{app::context::Context, backend::janus::http::create_handle::CreateHandleRequest};
+use crate::{app::context::Context, db::recording};
+use crate::{app::endpoint, db::rtc};
 use crate::{
     app::error::{Error as AppError, ErrorExt, ErrorKind as AppErrorKind},
-    backend::janus::http::transactions::Transaction,
+    backend::janus::http::create_handle::CreateHandleRequest,
 };
+use crate::{app::message_handler::MessageStream, db::room};
 
 use serde::Deserialize;
 
-use self::http::IncomingEvent;
+use self::http::{transactions::Transaction, IncomingEvent};
 
 ////////////////////////////////////////////////////////////////////////////////
 
@@ -86,40 +86,8 @@
     payload: IncomingEvent,
 ) -> Result<MessageStream, AppError> {
     match payload {
-<<<<<<< HEAD
         IncomingEvent::WebRtcUp(ref inev) => {
             context.add_logger_tags(o!("rtc_stream_id" => inev.opaque_id().to_string()));
-=======
-        IncomingResponse::Success(ref inresp) => {
-            let txn = from_base64::<Transaction>(&inresp.transaction())
-                .map_err(|err| err.context("Failed to parse transaction"))
-                .error(AppErrorKind::MessageParsingFailed)?;
-
-            match txn {
-                // Session has been created
-                Transaction::CreateSession(tn) => {
-                    // Creating Handle
-                    let backreq = context
-                        .janus_client()
-                        .create_handle_request(
-                            respp,
-                            inresp.data().id(),
-                            tn.capacity(),
-                            tn.balancer_capacity(),
-                            tn.group(),
-                            context.start_timestamp(),
-                        )
-                        .error(AppErrorKind::MessageBuildingFailed)?;
-
-                    let boxed_backreq = Box::new(backreq) as Box<dyn IntoPublishableMessage + Send>;
-                    Ok(Box::new(stream::once(boxed_backreq)))
-                }
-                // Handle has been created
-                Transaction::CreateHandle(tn) => {
-                    let backend_id = respp.as_agent_id();
-                    let handle_id = inresp.data().id();
-                    let conn = context.get_conn()?;
->>>>>>> 9debb1b2
 
             let rtc_stream_id = Uuid::from_str(inev.opaque_id())
                 .map_err(|err| anyhow!("Failed to parse opaque id as UUID: {}", err))
@@ -138,46 +106,11 @@
                     &conn,
                 )?;
 
-<<<<<<< HEAD
                 let event = endpoint::rtc_stream::update_event(
                     room.id(),
                     rtc_stream,
                     context.start_timestamp(),
                 )?;
-=======
-                    if let Some(group) = tn.group() {
-                        q = q.group(group);
-                    }
-
-                    q.execute(&conn)?;
-                    Ok(Box::new(stream::empty()))
-                }
-                // Rtc Handle has been created
-                Transaction::CreateRtcHandle(tn) => {
-                    let handle_id = inresp.data().id();
-                    let backend_id = respp.as_agent_id();
-                    let room_id = tn.room_id();
-                    let rtc_id = tn.rtc_id();
-                    let reqp = tn.reqp();
-                    let agent_id = reqp.as_agent_id();
-
-                    {
-                        let conn = context.get_conn()?;
-
-                        conn.transaction::<_, AppError, _>(|| {
-                            // Find agent in the DB who made the original `rtc.connect` request.
-                            let maybe_agent = agent::ListQuery::new()
-                                .agent_id(agent_id)
-                                .room_id(room_id)
-                                .status(agent::Status::Ready)
-                                .limit(1)
-                                .execute(&conn)?;
-
-                            if let Some(agent) = maybe_agent.first() {
-                                // Create agent connection in the DB.
-                                agent_connection::UpsertQuery::new(*agent.id(), rtc_id, handle_id)
-                                    .execute(&conn)?;
->>>>>>> 9debb1b2
 
                 Ok(Box::new(stream::once(
                     Box::new(event) as Box<dyn IntoPublishableMessage + Send>
@@ -282,24 +215,18 @@
                         })
                         .or_else(|err| Ok(handle_response_error(context, &tn.reqp, err)))
                 }
-<<<<<<< HEAD
                 Transaction::UpdateReaderConfig => Ok(Box::new(stream::empty())),
                 Transaction::UpdateWriterConfig => Ok(Box::new(stream::empty())),
-                Transaction::UploadStream(transaction) => {
-                    //todo handle after merge
-                    Ok(Box::new(stream::empty()))
-=======
                 // Conference Stream has been uploaded to a storage backend (a confirmation)
                 Transaction::UploadStream(ref tn) => {
                     context.add_logger_tags(o!(
-                        "method" => tn.method().to_string(),
-                        "rtc_id" => tn.rtc_id().to_string(),
+                        "rtc_id" => tn.rtc_id.to_string(),
                     ));
 
                     // TODO: improve error handling
-                    let plugin_data = inresp
-                        .plugin()
-                        .data()
+                    let plugin_data = resp
+                        .plugindata
+                        .data
                         .ok_or_else(|| anyhow!("Missing 'data' in the response"))
                         .error(AppErrorKind::MessageParsingFailed)?;
 
@@ -316,7 +243,7 @@
                                 val if val == "404" => {
                                     let conn = context.get_conn()?;
 
-                                    recording::UpdateQuery::new(tn.rtc_id())
+                                    recording::UpdateQuery::new(tn.rtc_id)
                                         .status(recording::Status::Missing)
                                         .execute(&conn)?;
 
@@ -441,7 +368,6 @@
                                 context,
                                 &room,
                                 recs_with_rtcs.into_iter(),
-                                respp.tracking(),
                             )?;
 
                             let event_box =
@@ -449,7 +375,6 @@
 
                             Ok(Box::new(stream::once(event_box)) as MessageStream)
                         })
->>>>>>> 9debb1b2
                 }
             }
         }
@@ -525,6 +450,7 @@
     pub online: bool,
     pub capacity: Option<i32>,
     pub balancer_capacity: Option<i32>,
+    pub group: Option<String>,
 }
 
 async fn handle_status_event_impl<C: Context>(
@@ -566,6 +492,10 @@
             q = q.balancer_capacity(balancer_capacity);
         }
 
+        if let Some(group) = payload.group.as_deref() {
+            q = q.group(group);
+        }
+
         q.execute(&conn)?;
         // start_polling(context.janus_http_client(), session.id).await;
         Ok(Box::new(stream::empty()))
